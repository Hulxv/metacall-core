--- conflicted
+++ resolved
@@ -43,8 +43,4 @@
     - $CI_PROJECT_DIR/docker-compose.sh build-gitlab
     - $CI_PROJECT_DIR/docker-compose.sh push
   only: 
-<<<<<<< HEAD
-    - disable
-=======
-    - develop
->>>>>>> 4a802d00
+    - master