--- conflicted
+++ resolved
@@ -121,12 +121,7 @@
 		add_compile_options(/GS)
 
 		# Disable Run-Time Error Checks
-<<<<<<< HEAD
-		add_compile_options(/RTC1-)
-		add_compile_options(/RTCc-)
-=======
 		add_compile_options(/GR-)
->>>>>>> d561edba
 
 		# Enable optimizations
 		add_compile_options(/O2)
