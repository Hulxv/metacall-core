/*
 *	Loader Library by Parra Studios
 *	Copyright (C) 2016 - 2021 Vicente Eduardo Ferrer Garcia <vic798@gmail.com>
 *
 *	A plugin for loading nodejs code at run-time into a process.
 *
 */

#if defined(WIN32) || defined(_WIN32)
	#define WIN32_LEAN_AND_MEAN
	#include <windows.h>
	#include <io.h>
	#ifndef dup
		#define dup _dup
	#endif
	#ifndef dup2
		#define dup2 _dup2
	#endif
	#ifndef STDIN_FILENO
		#define STDIN_FILENO _fileno(stdin)
	#endif
	#ifndef STDOUT_FILENO
		#define STDOUT_FILENO _fileno(stdout)
	#endif
	#ifndef STDERR_FILENO
		#define STDERR_FILENO _fileno(stderr)
	#endif
#else
	#include <unistd.h>
#endif

#if defined(__POSIX__)
	#include <signal.h>
#endif

#ifdef __linux__
	#include <elf.h>
	#ifdef __LP64__
		#define Elf_auxv_t Elf64_auxv_t
	#else
		#define Elf_auxv_t Elf32_auxv_t
	#endif /* __LP64__ */
extern char **environ;
#endif /* __linux__ */

#include <node_loader/node_loader_bootstrap.h>
#include <node_loader/node_loader_impl.h>
#include <node_loader/node_loader_port.h>
#include <node_loader/node_loader_trampoline.h>

#include <loader/loader.h>
#include <loader/loader_impl.h>

#include <reflect/reflect_context.h>
#include <reflect/reflect_function.h>
#include <reflect/reflect_future.h>
#include <reflect/reflect_scope.h>
#include <reflect/reflect_type.h>

/* TODO: Make logs thread safe */
#include <log/log.h>

#include <metacall/metacall.h>

#include <cstdio>
#include <cstdlib>
#include <cstring>

#include <atomic>
#include <fstream>
#include <new>
#include <streambuf>
#include <string>
#include <thread>

/* Disable warnings from V8 and NodeJS */
#if defined(_MSC_VER) || defined(__clang__)
	#pragma warning(push)
	#pragma warning(disable : 4100)
	#pragma warning(disable : 4275)
	#pragma warning(disable : 4251)
#elif defined(__GNUC__)
	#pragma GCC diagnostic push
	#pragma GCC diagnostic ignored "-Wunused-parameter"
#endif

#include <node.h>
#include <node_api.h>

#include <libplatform/libplatform.h>
#include <v8.h> /* version: 6.2.414.50 */

#ifdef ENABLE_DEBUGGER_SUPPORT
	#include <v8-debug.h>
#endif /* ENALBLE_DEBUGGER_SUPPORT */

#include <uv.h>

/* Disable warnings from V8 and NodeJS */
#if defined(_MSC_VER) || defined(__clang__)
	#pragma warning(pop)
#elif defined(__GNUC__)
	#pragma GCC diagnostic pop
#endif

/* TODO:
	To solve the deadlock we have to make MetaCall fork tolerant.
	The problem is that when Linux makes a fork it uses fork-one strategy, this means
	that only the caller thread is cloned, the others are not, so the NodeJS thread pool
	does not survive. When the thread pool tries to continue it blocks the whole application.
	To solve this, we have to:
		- Change all mutex and conditions by a binary sempahore.
		- Move all calls to MetaCall in async functions to outside of the async methods, passing result data in
			the async data structure (async_object.data) because MetaCall is not thread safe and it can induce
			other threads to overwrite data improperly.
		- Make a detour to function fork. Intercept the function fork to shutdown all runtimes in the parent
			and then re-initialize all of them in parent and child after the fork. pthread_atfork is not sufficient
			because it is a bug on the POSIX standard (too many limitations are related to this technique).
*/

/* TODO: (2.0)

	Detour method is not valid because of NodeJS cannot be reinitialized, platform pointer already initialized in CHECK macro
*/

/* TODO: (3.0)

	Use uv_loop_fork if available to fork and avoid reinitializing
*/

namespace node
{
extern bool linux_at_secure;
}

#define NODE_GET_EVENT_LOOP                                         \
	(NAPI_VERSION >= 2) &&                                          \
		((NODE_MAJOR_VERSION == 8 && NODE_MINOR_VERSION >= 10) ||   \
			(NODE_MAJOR_VERSION == 9 && NODE_MINOR_VERSION >= 3) || \
			(NODE_MAJOR_VERSION >= 10))

#if !defined(NODE_MAJOR_VERSION) || NODE_MAJOR_VERSION < 10
	#error "NodeJS version not supported"
#endif

struct loader_impl_async_initialize_safe_type;
typedef struct loader_impl_async_initialize_safe_type *loader_impl_async_initialize_safe;

struct loader_impl_async_load_from_file_safe_type;
typedef struct loader_impl_async_load_from_file_safe_type *loader_impl_async_load_from_file_safe;

struct loader_impl_async_load_from_memory_safe_type;
typedef struct loader_impl_async_load_from_memory_safe_type *loader_impl_async_load_from_memory_safe;

struct loader_impl_async_clear_safe_type;
typedef struct loader_impl_async_clear_safe_type *loader_impl_async_clear_safe;

struct loader_impl_async_discover_function_safe_type;
typedef struct loader_impl_async_discover_function_safe_type *loader_impl_async_discover_function_safe;

struct loader_impl_async_discover_safe_type;
typedef struct loader_impl_async_discover_safe_type *loader_impl_async_discover_safe;

struct loader_impl_async_func_call_safe_type;
typedef struct loader_impl_async_func_call_safe_type *loader_impl_async_func_call_safe;

struct loader_impl_async_func_await_safe_type;
typedef struct loader_impl_async_func_await_safe_type *loader_impl_async_func_await_safe;

struct loader_impl_async_func_destroy_safe_type;
typedef struct loader_impl_async_func_destroy_safe_type *loader_impl_async_func_destroy_safe;

struct loader_impl_async_future_await_safe_type;
typedef struct loader_impl_async_future_await_safe_type *loader_impl_async_future_await_safe;

struct loader_impl_async_future_delete_safe_type;
typedef struct loader_impl_async_future_delete_safe_type *loader_impl_async_future_delete_safe;

struct loader_impl_async_destroy_safe_type;
typedef struct loader_impl_async_destroy_safe_type *loader_impl_async_destroy_safe;

struct loader_impl_node_type
{
	/* TODO: The current implementation may not support multi-isolate environments. We should test it. */
	napi_env env;						/* Used for storing environment for reentrant calls */
	napi_ref global_ref;				/* Store global reference */
	napi_ref function_table_object_ref; /* Store function table reference registered by the trampoline */

	napi_value initialize_safe_ptr;
	loader_impl_async_initialize_safe initialize_safe;
	napi_threadsafe_function threadsafe_initialize;

	napi_value load_from_file_safe_ptr;
	loader_impl_async_load_from_file_safe load_from_file_safe;
	napi_threadsafe_function threadsafe_load_from_file;

	napi_value load_from_memory_safe_ptr;
	loader_impl_async_load_from_memory_safe load_from_memory_safe;
	napi_threadsafe_function threadsafe_load_from_memory;

	napi_value clear_safe_ptr;
	loader_impl_async_clear_safe clear_safe;
	napi_threadsafe_function threadsafe_clear;

	napi_value discover_safe_ptr;
	loader_impl_async_discover_safe discover_safe;
	napi_threadsafe_function threadsafe_discover;

	napi_value func_call_safe_ptr;
	loader_impl_async_func_call_safe func_call_safe;
	napi_threadsafe_function threadsafe_func_call;

	napi_value func_await_safe_ptr;
	loader_impl_async_func_await_safe func_await_safe;
	napi_threadsafe_function threadsafe_func_await;

	napi_value func_destroy_safe_ptr;
	loader_impl_async_func_destroy_safe func_destroy_safe;
	napi_threadsafe_function threadsafe_func_destroy;

	napi_value future_await_safe_ptr;
	loader_impl_async_future_await_safe future_await_safe;
	napi_threadsafe_function threadsafe_future_await;

	napi_value future_delete_safe_ptr;
	loader_impl_async_future_delete_safe future_delete_safe;
	napi_threadsafe_function threadsafe_future_delete;

	napi_value destroy_safe_ptr;
	loader_impl_async_destroy_safe destroy_safe;
	napi_threadsafe_function threadsafe_destroy;

	uv_thread_t thread;
	uv_loop_t *thread_loop;

	uv_mutex_t mutex;
	uv_cond_t cond;
	std::atomic_bool locked;

	int stdin_copy;
	int stdout_copy;
	int stderr_copy;

#ifdef __ANDROID__
	int pfd[2];
	uv_thread_t thread_log_id;
#endif

	int result;
	const char *error_message;

	/* TODO: This implementation won't work for multi-isolate environments. We should test it. */
	std::thread::id js_thread_id;

	std::atomic_bool requested_destroy;
};

typedef struct loader_impl_node_function_type
{
	loader_impl_node node_impl;
	napi_ref func_ref;
	napi_value *argv;

} * loader_impl_node_function;

typedef struct loader_impl_node_future_type
{
	loader_impl_node node_impl;
	napi_ref promise_ref;

} * loader_impl_node_future;

struct loader_impl_async_initialize_safe_type
{
	loader_impl_node node_impl;
	int result;
};

struct loader_impl_async_load_from_file_safe_type
{
	loader_impl_node node_impl;
	const loader_naming_path *paths;
	size_t size;
	napi_ref handle_ref;
};

struct loader_impl_async_load_from_memory_safe_type
{
	loader_impl_node node_impl;
	const char *name;
	const char *buffer;
	size_t size;
	napi_ref handle_ref;
};

struct loader_impl_async_clear_safe_type
{
	loader_impl_node node_impl;
	napi_ref handle_ref;
};

struct loader_impl_async_discover_function_safe_type
{
	loader_impl impl;
	loader_impl_node node_impl;
	napi_value func;
};

struct loader_impl_async_discover_safe_type
{
	loader_impl impl;
	loader_impl_node node_impl;
	napi_ref handle_ref;
	context ctx;
};

struct loader_impl_async_func_call_safe_type
{
	loader_impl_node node_impl;
	function func;
	loader_impl_node_function node_func;
	void **args;
	size_t size;
	napi_value recv;
	function_return ret;
};

struct loader_impl_async_func_await_safe_type
{
	loader_impl_node node_impl;
	function func;
	loader_impl_node_function node_func;
	void **args;
	size_t size;
	function_resolve_callback resolve_callback;
	function_reject_callback reject_callback;
	void *context;
	napi_value recv;
	function_return ret;
};

struct loader_impl_async_future_await_safe_type
{
	loader_impl_node node_impl;
	future f;
	loader_impl_node_future node_future;
	function_resolve_callback resolve_callback;
	function_reject_callback reject_callback;
	void *context;
	napi_value recv;
	future_return ret;
};

typedef napi_value (*function_resolve_trampoline)(loader_impl_node, napi_env, function_resolve_callback, napi_value, napi_value, void *);
typedef napi_value (*function_reject_trampoline)(loader_impl_node, napi_env, function_reject_callback, napi_value, napi_value, void *);

typedef struct loader_impl_async_func_await_trampoline_type
{
	loader_impl_node node_loader;
	function_resolve_trampoline resolve_trampoline;
	function_reject_trampoline reject_trampoline;
	function_resolve_callback resolve_callback;
	function_resolve_callback reject_callback;
	void *context;

} * loader_impl_async_func_await_trampoline;

struct loader_impl_async_func_destroy_safe_type
{
	loader_impl_node node_impl;
	loader_impl_node_function node_func;
};

struct loader_impl_async_future_delete_safe_type
{
	loader_impl_node node_impl;
	future f;
	loader_impl_node_future node_future;
};

struct loader_impl_async_destroy_safe_type
{
	loader_impl_node node_impl;
};

typedef struct loader_impl_thread_type
{
	loader_impl_node node_impl;
	configuration config;

} * loader_impl_thread;

typedef struct loader_impl_napi_to_value_callback_closure_type
{
	value func;
	loader_impl_node node_impl;

} * loader_impl_napi_to_value_callback_closure;

/* Type conversion */
static void node_loader_impl_napi_to_value_callback_finalizer(value v, void *data);

static napi_value node_loader_impl_napi_to_value_callback(napi_env env, napi_callback_info info);

/* Function */
static int function_node_interface_create(function func, function_impl impl);

static function_return function_node_interface_invoke(function func, function_impl impl, function_args args, size_t size);

static function_return function_node_interface_await(function func, function_impl impl, function_args args, size_t size, function_resolve_callback resolve_callback, function_reject_callback reject_callback, void *context);

static void function_node_interface_destroy(function func, function_impl impl);

static function_interface function_node_singleton(void);

/* Future */
static int future_node_interface_create(future f, future_impl impl);

static future_return future_node_interface_await(future f, future_impl impl, future_resolve_callback resolve_callback, future_reject_callback reject_callback, void *context);

static void future_node_interface_destroy(future f, future_impl impl);

static future_interface future_node_singleton(void);

/* JavaScript Thread Safe */
static void node_loader_impl_initialize_safe(napi_env env, loader_impl_async_initialize_safe initialize_safe);

static napi_value node_loader_impl_async_initialize_safe(napi_env env, napi_callback_info info);

static void node_loader_impl_func_call_safe(napi_env env, loader_impl_async_func_call_safe func_call_safe);

static napi_value node_loader_impl_async_func_call_safe(napi_env env, napi_callback_info info);

static void node_loader_impl_func_await_safe(napi_env env, loader_impl_async_func_await_safe func_await_safe);

static napi_value node_loader_impl_async_func_await_safe(napi_env env, napi_callback_info info);

static void node_loader_impl_func_destroy_safe(napi_env env, loader_impl_async_func_destroy_safe func_destroy_safe);

static napi_value node_loader_impl_async_func_destroy_safe(napi_env env, napi_callback_info info);

static void node_loader_impl_future_await_safe(napi_env env, loader_impl_async_future_await_safe future_await_safe);

static napi_value node_loader_impl_async_future_await_safe(napi_env env, napi_callback_info info);

static void node_loader_impl_future_delete_safe(napi_env env, loader_impl_async_future_delete_safe future_delete_safe);

static napi_value node_loader_impl_async_future_delete_safe(napi_env env, napi_callback_info info);

static void node_loader_impl_load_from_file_safe(napi_env env, loader_impl_async_load_from_file_safe load_from_file_safe);

static napi_value node_loader_impl_async_load_from_file_safe(napi_env env, napi_callback_info info);

static void node_loader_impl_load_from_memory_safe(napi_env env, loader_impl_async_load_from_memory_safe load_from_memory_safe);

static napi_value node_loader_impl_async_load_from_memory_safe(napi_env env, napi_callback_info info);

static void node_loader_impl_clear_safe(napi_env env, loader_impl_async_clear_safe clear_safe);

static napi_value node_loader_impl_async_clear_safe(napi_env env, napi_callback_info info);

static value node_loader_impl_discover_function_safe(napi_env env, loader_impl_async_discover_function_safe discover_function_safe);

static void node_loader_impl_discover_safe(napi_env env, loader_impl_async_discover_safe discover_safe);

static napi_value node_loader_impl_async_discover_safe(napi_env env, napi_callback_info info);

static void node_loader_impl_destroy_safe(napi_env env, loader_impl_async_destroy_safe destroy_safe);

static napi_value node_loader_impl_async_destroy_safe(napi_env env, napi_callback_info info);

/* Loader */
static void *node_loader_impl_register(void *node_impl_ptr, void *env_ptr, void *function_table_object_ptr);

static void node_loader_impl_thread(void *data);

#ifdef __ANDROID__
static void node_loader_impl_thread_log(void *data);
#endif

static void node_loader_impl_walk(uv_handle_t *handle, void *data);

/* -- Methods -- */

void node_loader_impl_exception(napi_env env, napi_status status)
{
	if (status != napi_ok)
	{
		if (status != napi_pending_exception)
		{
			const napi_extended_error_info *error_info = NULL;

			bool pending;

			napi_get_last_error_info(env, &error_info);

			napi_is_exception_pending(env, &pending);

			const char *message = (error_info != NULL && error_info->error_message != NULL) ? error_info->error_message : "Error message not available";

			/* TODO: Notify MetaCall error handling system when it is implemented */
			/* ... */

			if (pending)
			{
				napi_throw_error(env, NULL, message);
			}
		}
		else
		{
			napi_value error, message;
			bool result;
			napi_valuetype valuetype;
			size_t length;
			char *str;

			status = napi_get_and_clear_last_exception(env, &error);

			node_loader_impl_exception(env, status);

			status = napi_is_error(env, error, &result);

			node_loader_impl_exception(env, status);

			if (result == false)
			{
				/* TODO: Notify MetaCall error handling system when it is implemented */
				return;
			}

			status = napi_get_named_property(env, error, "message", &message);

			node_loader_impl_exception(env, status);

			status = napi_typeof(env, message, &valuetype);

			node_loader_impl_exception(env, status);

			if (valuetype != napi_string)
			{
				/* TODO: Notify MetaCall error handling system when it is implemented */
				return;
			}

			status = napi_get_value_string_utf8(env, message, NULL, 0, &length);

			node_loader_impl_exception(env, status);

			str = static_cast<char *>(malloc(sizeof(char) * (length + 1)));

			if (str == NULL)
			{
				/* TODO: Notify MetaCall error handling system when it is implemented */
				return;
			}

			status = napi_get_value_string_utf8(env, message, str, length + 1, &length);

			node_loader_impl_exception(env, status);

			/* TODO: Notify MetaCall error handling system when it is implemented */
			/* error_raise(str); */
			printf("NodeJS Loader Error: %s\n", str);
			fflush(stdout);

			/* Meanwhile, throw it again */
			status = napi_throw_error(env, nullptr, str);

			node_loader_impl_exception(env, status);

			free(str);
		}
	}
}

void node_loader_impl_finalizer(napi_env env, napi_value v, void *data)
{
	napi_status status;

	if (value_type_id(data) == TYPE_NULL)
	{
		value_type_destroy(data);
		return;
	}

	auto finalizer = [](napi_env, void *finalize_data, void *) {
		value_type_destroy(finalize_data);
	};

// Create a finalizer for the value
#if (NAPI_VERSION < 5)
	{
		napi_value symbol, external;

		status = napi_create_symbol(env, nullptr, &symbol);

		node_loader_impl_exception(env, status);

		status = napi_create_external(env, data, finalizer, nullptr, &external);

		node_loader_impl_exception(env, status);

		napi_property_descriptor desc = {
			nullptr,
			symbol,
			nullptr,
			nullptr,
			nullptr,
			external,
			napi_default,
			nullptr
		};

		status = napi_define_properties(env, v, 1, &desc);

		node_loader_impl_exception(env, status);
	}
#else // NAPI_VERSION >= 5
	{
		status = napi_add_finalizer(env, v, data, finalizer, nullptr, nullptr);

		node_loader_impl_exception(env, status);
	}
#endif
}

value node_loader_impl_napi_to_value(loader_impl_node node_impl, napi_env env, napi_value recv, napi_value v)
{
	value ret = NULL;

	napi_valuetype valuetype;

	napi_status status = napi_typeof(env, v, &valuetype);

	node_loader_impl_exception(env, status);

	if (valuetype == napi_undefined || valuetype == napi_null)
	{
		/* TODO: Review this, type null will be lost due to mapping of two N-API types into one metacall type */
		ret = value_create_null();
	}
	else if (valuetype == napi_boolean)
	{
		bool b;

		status = napi_get_value_bool(env, v, &b);

		node_loader_impl_exception(env, status);

		ret = value_create_bool((b == true) ? static_cast<boolean>(1) : static_cast<boolean>(0));
	}
	else if (valuetype == napi_number)
	{
		double d;

		status = napi_get_value_double(env, v, &d);

		node_loader_impl_exception(env, status);

		ret = value_create_double(d);
	}
	else if (valuetype == napi_string)
	{
		size_t length;

		status = napi_get_value_string_utf8(env, v, NULL, 0, &length);

		node_loader_impl_exception(env, status);

		ret = value_create_string(NULL, length);

		if (ret != NULL)
		{
			char *str = value_to_string(ret);

			status = napi_get_value_string_utf8(env, v, str, length + 1, &length);

			node_loader_impl_exception(env, status);
		}
	}
	else if (valuetype == napi_symbol)
	{
		/* TODO */
		napi_throw_error(env, NULL, "NodeJS Loader symbol is not implemented");
	}
	else if (valuetype == napi_object)
	{
		bool result = false;

		if (napi_is_array(env, v, &result) == napi_ok && result == true)
		{
			uint32_t iterator, length = 0;

			value *array_value;

			status = napi_get_array_length(env, v, &length);

			node_loader_impl_exception(env, status);

			ret = value_create_array(NULL, static_cast<size_t>(length));

			array_value = value_to_array(ret);

			for (iterator = 0; iterator < length; ++iterator)
			{
				napi_value element;

				status = napi_get_element(env, v, iterator, &element);

				node_loader_impl_exception(env, status);

				/* TODO: Review recursion overflow */
				array_value[iterator] = node_loader_impl_napi_to_value(node_impl, env, recv, element);
			}
		}
		else if (napi_is_buffer(env, v, &result) == napi_ok && result == true)
		{
			/* TODO */
			napi_throw_error(env, NULL, "NodeJS Loader buffer is not implemented");
		}
		else if (napi_is_error(env, v, &result) == napi_ok && result == true)
		{
			/* TODO */
			napi_throw_error(env, NULL, "NodeJS Loader error is not implemented");
		}
		else if (napi_is_typedarray(env, v, &result) == napi_ok && result == true)
		{
			/* TODO */
			napi_throw_error(env, NULL, "NodeJS Loader typed array is not implemented");
		}
		else if (napi_is_dataview(env, v, &result) == napi_ok && result == true)
		{
			/* TODO */
			napi_throw_error(env, NULL, "NodeJS Loader data view is not implemented");
		}
		else if (napi_is_promise(env, v, &result) == napi_ok && result == true)
		{
			loader_impl_node_future node_future = static_cast<loader_impl_node_future>(malloc(sizeof(struct loader_impl_node_future_type)));

			future f;

			if (node_future == NULL)
			{
				return static_cast<function_return>(NULL);
			}

			f = future_create(node_future, &future_node_singleton);

			if (f == NULL)
			{
				free(node_future);

				return static_cast<function_return>(NULL);
			}

			ret = value_create_future(f);

			if (ret == NULL)
			{
				future_destroy(f);
			}

			/* Create reference to promise */
			node_future->node_impl = node_impl;

			status = napi_create_reference(env, v, 1, &node_future->promise_ref);

			node_loader_impl_exception(env, status);
		}
		else
		{
			/* TODO: Strict check if it is an object (map) */
			uint32_t iterator, length = 0;

			napi_value keys;

			value *map_value;

			status = napi_get_property_names(env, v, &keys);

			node_loader_impl_exception(env, status);

			status = napi_get_array_length(env, keys, &length);

			node_loader_impl_exception(env, status);

			ret = value_create_map(NULL, static_cast<size_t>(length));

			map_value = value_to_map(ret);

			for (iterator = 0; iterator < length; ++iterator)
			{
				napi_value key;

				size_t key_length;

				value *tupla;

				/* Create tupla */
				map_value[iterator] = value_create_array(NULL, 2);

				tupla = value_to_array(map_value[iterator]);

				/* Get key from object */
				status = napi_get_element(env, keys, iterator, &key);

				node_loader_impl_exception(env, status);

				/* Set key string in the tupla */
				status = napi_get_value_string_utf8(env, key, NULL, 0, &key_length);

				node_loader_impl_exception(env, status);

				tupla[0] = value_create_string(NULL, key_length);

				if (tupla[0] != NULL)
				{
					napi_value element;

					char *str = value_to_string(tupla[0]);

					status = napi_get_value_string_utf8(env, key, str, key_length + 1, &key_length);

					node_loader_impl_exception(env, status);

					status = napi_get_property(env, v, key, &element);

					node_loader_impl_exception(env, status);

					/* TODO: Review recursion overflow */
					tupla[1] = node_loader_impl_napi_to_value(node_impl, env, recv, element);
				}
			}
		}
	}
	else if (valuetype == napi_function)
	{
		struct loader_impl_async_discover_function_safe_type discover_function_safe = {
			/* TODO: */
			NULL,
			/* impl, */
			node_impl,
			v
		};

		/* Discover and create the function */
		return node_loader_impl_discover_function_safe(env, &discover_function_safe);
	}
	else if (valuetype == napi_external)
	{
		/* Returns the previously allocated copy */
		void *c = NULL;

		status = napi_get_value_external(env, v, &c);

		node_loader_impl_exception(env, status);

		return c;
	}

	return ret;
}

void node_loader_impl_napi_to_value_callback_finalizer(value v, void *data)
{
	loader_impl_napi_to_value_callback_closure closure = static_cast<loader_impl_napi_to_value_callback_closure>(data);

	(void)v;

	delete closure;
}

napi_value node_loader_impl_napi_to_value_callback(napi_env env, napi_callback_info info)
{
	size_t iterator, argc = 0;

	napi_get_cb_info(env, info, &argc, NULL, NULL, NULL);

	napi_value *argv = new napi_value[argc];
	void **args = new void *[argc];
	napi_value recv;
	loader_impl_napi_to_value_callback_closure closure = NULL;

	napi_get_cb_info(env, info, &argc, argv, &recv, (void **)(&closure));

	/* Set environment */
	closure->node_impl->env = env;

	for (iterator = 0; iterator < argc; ++iterator)
	{
		args[iterator] = node_loader_impl_napi_to_value(closure->node_impl, env, recv, argv[iterator]);

		node_loader_impl_finalizer(env, argv[iterator], args[iterator]);
	}

	void *ret = metacallfv_s(value_to_function(closure->func), args, argc);

	napi_value result = node_loader_impl_value_to_napi(closure->node_impl, env, ret);

	/* Set result finalizer */
	node_loader_impl_finalizer(env, result, ret);

	/* Set closure finalizer */
	value_finalizer(closure->func, &node_loader_impl_napi_to_value_callback_finalizer, closure);

	/* Reset environment */
	// closure->node_impl->env = NULL;

	delete[] argv;
	delete[] args;

	return result;
}

napi_value node_loader_impl_value_to_napi(loader_impl_node node_impl, napi_env env, value arg)
{
	value arg_value = static_cast<value>(arg);

	type_id id = value_type_id(arg_value);

	napi_status status;

	napi_value v = nullptr;

	if (id == TYPE_BOOL)
	{
		boolean bool_value = value_to_bool(arg_value);

		status = napi_get_boolean(env, (bool_value == 0) ? false : true, &v);

		node_loader_impl_exception(env, status);
	}
	else if (id == TYPE_CHAR)
	{
		char char_value = value_to_char(arg_value);

		status = napi_create_int32(env, static_cast<int32_t>(char_value), &v);

		node_loader_impl_exception(env, status);
	}
	else if (id == TYPE_SHORT)
	{
		short short_value = value_to_short(arg_value);

		status = napi_create_int32(env, static_cast<int32_t>(short_value), &v);

		node_loader_impl_exception(env, status);
	}
	else if (id == TYPE_INT)
	{
		int int_value = value_to_int(arg_value);

		/* TODO: Check integer overflow */
		status = napi_create_int32(env, static_cast<int32_t>(int_value), &v);

		node_loader_impl_exception(env, status);
	}
	else if (id == TYPE_LONG)
	{
		long long_value = value_to_long(arg_value);

		/* TODO: Check integer overflow */
		status = napi_create_int64(env, static_cast<int64_t>(long_value), &v);

		node_loader_impl_exception(env, status);
	}
	else if (id == TYPE_FLOAT)
	{
		float float_value = value_to_float(arg_value);

		status = napi_create_double(env, static_cast<double>(float_value), &v);

		node_loader_impl_exception(env, status);
	}
	else if (id == TYPE_DOUBLE)
	{
		double double_value = value_to_double(arg_value);

		status = napi_create_double(env, double_value, &v);

		node_loader_impl_exception(env, status);
	}
	else if (id == TYPE_STRING)
	{
		const char *str_value = value_to_string(arg_value);

		size_t length = value_type_size(arg_value) - 1;

		status = napi_create_string_utf8(env, str_value, length, &v);

		node_loader_impl_exception(env, status);
	}
	else if (id == TYPE_BUFFER)
	{
		void *buff_value = value_to_buffer(arg_value);

		size_t size = value_type_size(arg_value);

		status = napi_create_buffer(env, size, &buff_value, &v);

		node_loader_impl_exception(env, status);
	}
	else if (id == TYPE_ARRAY)
	{
		value *array_value = value_to_array(arg_value);

		size_t array_size = value_type_count(arg_value);

		uint32_t iterator;

		status = napi_create_array_with_length(env, array_size, &v);

		node_loader_impl_exception(env, status);

		for (iterator = 0; iterator < array_size; ++iterator)
		{
			/* TODO: Review recursion overflow */
			napi_value element_v = node_loader_impl_value_to_napi(node_impl, env, static_cast<value>(array_value[iterator]));

			status = napi_set_element(env, v, iterator, element_v);

			node_loader_impl_exception(env, status);
		}
	}
	else if (id == TYPE_MAP)
	{
		value *map_value = value_to_map(arg_value);

		size_t iterator, map_size = value_type_count(arg_value);

		status = napi_create_object(env, &v);

		node_loader_impl_exception(env, status);

		for (iterator = 0; iterator < map_size; ++iterator)
		{
			value *pair_value = value_to_array(map_value[iterator]);

			const char *key = value_to_string(pair_value[0]);

			/* TODO: Review recursion overflow */
			napi_value element_v = node_loader_impl_value_to_napi(node_impl, env, static_cast<value>(pair_value[1]));

			status = napi_set_named_property(env, v, key, element_v);

			node_loader_impl_exception(env, status);
		}
	}
	else if (id == TYPE_PTR)
	{
		/* Copy value and set the ownership, the old value will be deleted after the call */
		void *c = value_copy(arg_value);

		value_move(arg_value, c);

		status = napi_create_external(env, c, nullptr, nullptr, &v);

		node_loader_impl_exception(env, status);
	}
	else if (id == TYPE_FUTURE)
	{
		/* TODO: Implement promise properly for await */
		napi_throw_error(env, NULL, "NodeJS Loader future is not implemented");
	}
	else if (id == TYPE_FUNCTION)
	{
		loader_impl_napi_to_value_callback_closure closure = new loader_impl_napi_to_value_callback_closure_type();

		closure->func = value_type_copy(arg_value);
		closure->node_impl = node_impl;

		status = napi_create_function(env, NULL, 0, node_loader_impl_napi_to_value_callback, closure, &v);

		node_loader_impl_exception(env, status);

		node_loader_impl_finalizer(env, v, closure->func);
	}
	else if (id == TYPE_CLASS)
	{
		/* TODO */
		napi_throw_error(env, NULL, "NodeJS Loader class is not implemented");

		/*
		klass cls = value_to_class(arg_value);

		napi_define_class(env, cls->name, NAPI_AUTO_LENGTH, )
		*/
	}
	else if (id == TYPE_OBJECT)
	{
		/* TODO */
		napi_throw_error(env, NULL, "NodeJS Loader object is not implemented");
	}
	else if (id == TYPE_NULL)
	{
		status = napi_get_undefined(env, &v);

		node_loader_impl_exception(env, status);
	}
	else
	{
		napi_throw_error(env, NULL, "NodeJS Loader could not convert the value to N-API");
	}

	return v;
}

void node_loader_impl_env(loader_impl_node node_impl, napi_env env)
{
	node_impl->env = env;
}

int function_node_interface_create(function func, function_impl impl)
{
	loader_impl_node_function node_func = (loader_impl_node_function)impl;

	signature s = function_signature(func);

	const size_t args_size = signature_count(s);

	node_func->argv = static_cast<napi_value *>(malloc(sizeof(napi_value) * args_size));

	return (node_func->argv == NULL);
}

function_return function_node_interface_invoke(function func, function_impl impl, function_args args, size_t size)
{
	loader_impl_node_function node_func = (loader_impl_node_function)impl;

	if (node_func != NULL)
	{
		loader_impl_node node_impl = node_func->node_impl;
		function_return ret = NULL;
		napi_status status;

		/* Set up call safe arguments */
		node_impl->func_call_safe->node_impl = node_impl;
		node_impl->func_call_safe->func = func;
		node_impl->func_call_safe->node_func = node_func;
		node_impl->func_call_safe->args = static_cast<void **>(args);
		node_impl->func_call_safe->size = size;
		node_impl->func_call_safe->recv = NULL;
		node_impl->func_call_safe->ret = NULL;

		/* Check if we are in the JavaScript thread */
		if (node_impl->js_thread_id == std::this_thread::get_id())
		{
			/* We are already in the V8 thread, we can call safely */
			node_loader_impl_func_call_safe(node_impl->env, node_impl->func_call_safe);

			/* Set up return of the function call */
			ret = node_impl->func_call_safe->ret;
		}
		/* Lock the mutex and set the parameters */
		else if (node_impl->locked.load() == false && uv_mutex_trylock(&node_impl->mutex) == 0)
		{
			node_impl->locked.store(true);

			/* Acquire the thread safe function in order to do the call */
			status = napi_acquire_threadsafe_function(node_impl->threadsafe_func_call);

			if (status != napi_ok)
			{
				log_write("metacall", LOG_LEVEL_ERROR, "Invalid to aquire thread safe function invoke function in NodeJS loader");
			}

			/* Execute the thread safe call in a nonblocking manner */
			status = napi_call_threadsafe_function(node_impl->threadsafe_func_call, nullptr, napi_tsfn_nonblocking);

			if (status != napi_ok)
			{
				log_write("metacall", LOG_LEVEL_ERROR, "Invalid to call to thread safe function invoke function in NodeJS loader");
			}

			/* Release call safe function */
			status = napi_release_threadsafe_function(node_impl->threadsafe_func_call, napi_tsfn_release);

			if (status != napi_ok)
			{
				log_write("metacall", LOG_LEVEL_ERROR, "Invalid to release thread safe function invoke function in NodeJS loader");
			}

			/* Wait for the execution of the safe call */
			uv_cond_wait(&node_impl->cond, &node_impl->mutex);

			/* Set up return of the function call */
			ret = node_impl->func_call_safe->ret;

			node_impl->locked.store(false);

			/* Unlock the mutex */
			uv_mutex_unlock(&node_impl->mutex);
		}
		else
		{
			log_write("metacall", LOG_LEVEL_ERROR, "Potential deadlock detected in function_node_interface_invoke, the call has not been executed in order to avoid the deadlock");
		}

		return ret;
	}

	return NULL;
}

function_return function_node_interface_await(function func, function_impl impl, function_args args, size_t size, function_resolve_callback resolve_callback, function_reject_callback reject_callback, void *context)
{
	loader_impl_node_function node_func = (loader_impl_node_function)impl;

	if (node_func != NULL)
	{
		loader_impl_node node_impl = node_func->node_impl;
		function_return ret = NULL;
		napi_status status;

		/* Set up await safe arguments */
		node_impl->func_await_safe->node_impl = node_impl;
		node_impl->func_await_safe->func = func;
		node_impl->func_await_safe->node_func = node_func;
		node_impl->func_await_safe->args = static_cast<void **>(args);
		node_impl->func_await_safe->size = size;
		node_impl->func_await_safe->resolve_callback = resolve_callback;
		node_impl->func_await_safe->reject_callback = reject_callback;
		node_impl->func_await_safe->context = context;
		node_impl->func_await_safe->recv = NULL;
		node_impl->func_await_safe->ret = NULL;

		/* Check if we are in the JavaScript thread */
		if (node_impl->js_thread_id == std::this_thread::get_id())
		{
			/* We are already in the V8 thread, we can call safely */
			node_loader_impl_func_await_safe(node_impl->env, node_impl->func_await_safe);

			/* Set up return of the function call */
			ret = node_impl->func_await_safe->ret;
		}
		/* Lock the mutex and set the parameters */
		else if (node_impl->locked.load() == false && uv_mutex_trylock(&node_impl->mutex) == 0)
		{
			node_impl->locked.store(true);

			/* Acquire the thread safe function in order to do the call */
			status = napi_acquire_threadsafe_function(node_impl->threadsafe_func_await);

			if (status != napi_ok)
			{
				log_write("metacall", LOG_LEVEL_ERROR, "Invalid to aquire thread safe function await function in NodeJS loader");
			}

			/* Execute the thread safe call in a nonblocking manner */
			status = napi_call_threadsafe_function(node_impl->threadsafe_func_await, nullptr, napi_tsfn_nonblocking);

			if (status != napi_ok)
			{
				log_write("metacall", LOG_LEVEL_ERROR, "Invalid to call to thread safe function await function in NodeJS loader");
			}

			/* Release call safe function */
			status = napi_release_threadsafe_function(node_impl->threadsafe_func_await, napi_tsfn_release);

			if (status != napi_ok)
			{
				log_write("metacall", LOG_LEVEL_ERROR, "Invalid to release thread safe function await function in NodeJS loader");
			}

			/* Wait for the execution of the safe call */
			uv_cond_wait(&node_impl->cond, &node_impl->mutex);

			/* Set up return of the function call */
			ret = node_impl->func_await_safe->ret;

			node_impl->locked.store(false);

			/* Unlock call safe mutex */
			uv_mutex_unlock(&node_impl->mutex);
		}
		else
		{
			log_write("metacall", LOG_LEVEL_ERROR, "Potential deadlock detected in function_node_interface_await, the call has not been executed in order to avoid the deadlock");
		}

		return ret;
	}

	return NULL;
}

void function_node_interface_destroy(function func, function_impl impl)
{
	loader_impl_node_function node_func = (loader_impl_node_function)impl;

	(void)func;

	if (node_func != NULL)
	{
		loader_impl_node node_impl = node_func->node_impl;
		napi_status status;

		/* Set up function destroy safe arguments */
		node_impl->func_destroy_safe->node_impl = node_impl;
		node_impl->func_destroy_safe->node_func = node_func;

		/* Check if we are in the JavaScript thread */
		if (node_impl->js_thread_id == std::this_thread::get_id())
		{
			/* We are already in the V8 thread, we can call safely */
			node_loader_impl_func_destroy_safe(node_impl->env, node_impl->func_destroy_safe);
		}
		/* Lock the mutex and set the parameters */
		else if (node_impl->locked.load() == false && uv_mutex_trylock(&node_impl->mutex) == 0)
		{
			node_impl->locked.store(true);

			/* Acquire the thread safe function in order to do the call */
			status = napi_acquire_threadsafe_function(node_impl->threadsafe_func_destroy);

			if (status != napi_ok)
			{
				log_write("metacall", LOG_LEVEL_ERROR, "Invalid to aquire thread safe function destroy function in NodeJS loader");
			}

			/* Execute the thread safe call in a nonblocking manner */
			status = napi_call_threadsafe_function(node_impl->threadsafe_func_destroy, nullptr, napi_tsfn_nonblocking);

			if (status != napi_ok)
			{
				log_write("metacall", LOG_LEVEL_ERROR, "Invalid to call to thread safe function destroy function in NodeJS loader");
			}

			/* Release call safe function */
			status = napi_release_threadsafe_function(node_impl->threadsafe_func_destroy, napi_tsfn_release);

			if (status != napi_ok)
			{
				log_write("metacall", LOG_LEVEL_ERROR, "Invalid to release thread safe function destroy function in NodeJS loader");
			}

			/* Wait for the execution of the safe call */
			uv_cond_wait(&node_impl->cond, &node_impl->mutex);

			node_impl->locked.store(false);

			/* Unlock call safe mutex */
			uv_mutex_unlock(&node_impl->mutex);
		}
		else
		{
			log_write("metacall", LOG_LEVEL_ERROR, "Potential deadlock detected in function_node_interface_destroy, the call has not been executed in order to avoid the deadlock");
		}

		/* Free node function arguments */
		free(node_func->argv);

		/* Free node function */
		free(node_func);
	}
}

function_interface function_node_singleton()
{
	static struct function_interface_type node_function_interface = {
		&function_node_interface_create,
		&function_node_interface_invoke,
		&function_node_interface_await,
		&function_node_interface_destroy
	};

	return &node_function_interface;
}

int future_node_interface_create(future f, future_impl impl)
{
	(void)f;
	(void)impl;

	return 0;
}

future_return future_node_interface_await(future f, future_impl impl, future_resolve_callback resolve_callback, future_reject_callback reject_callback, void *context)
{
	loader_impl_node_future node_future = (loader_impl_node_future)impl;

	if (node_future != NULL)
	{
		loader_impl_node node_impl = node_future->node_impl;
		function_return ret = NULL;
		napi_status status;

		/* Set up await safe arguments */
		node_impl->future_await_safe->node_impl = node_impl;
		node_impl->future_await_safe->f = f;
		node_impl->future_await_safe->node_future = node_future;
		node_impl->future_await_safe->resolve_callback = resolve_callback;
		node_impl->future_await_safe->reject_callback = reject_callback;
		node_impl->future_await_safe->context = context;
		node_impl->future_await_safe->recv = NULL;
		node_impl->future_await_safe->ret = NULL;

		/* Check if we are in the JavaScript thread */
		if (node_impl->js_thread_id == std::this_thread::get_id())
		{
			/* We are already in the V8 thread, we can call safely */
			node_loader_impl_future_await_safe(node_impl->env, node_impl->future_await_safe);

			/* Set up return of the function call */
			ret = node_impl->future_await_safe->ret;
		}
		/* Lock the mutex and set the parameters */
		else if (node_impl->locked.load() == false && uv_mutex_trylock(&node_impl->mutex) == 0)
		{
			node_impl->locked.store(true);

			/* Acquire the thread safe function in order to do the call */
			status = napi_acquire_threadsafe_function(node_impl->threadsafe_future_await);

			if (status != napi_ok)
			{
				log_write("metacall", LOG_LEVEL_ERROR, "Invalid to aquire thread safe function await future in NodeJS loader");
			}

			/* Execute the thread safe call in a nonblocking manner */
			status = napi_call_threadsafe_function(node_impl->threadsafe_future_await, nullptr, napi_tsfn_nonblocking);

			if (status != napi_ok)
			{
				log_write("metacall", LOG_LEVEL_ERROR, "Invalid to call to thread safe function await future in NodeJS loader");
			}

			/* Release call safe function */
			status = napi_release_threadsafe_function(node_impl->threadsafe_future_await, napi_tsfn_release);

			if (status != napi_ok)
			{
				log_write("metacall", LOG_LEVEL_ERROR, "Invalid to release thread safe function await future in NodeJS loader");
			}

			/* Wait for the execution of the safe call */
			uv_cond_wait(&node_impl->cond, &node_impl->mutex);

			/* Set up return of the function call */
			ret = node_impl->future_await_safe->ret;

			node_impl->locked.store(false);

			/* Unlock call safe mutex */
			uv_mutex_unlock(&node_impl->mutex);
		}
		else
		{
			log_write("metacall", LOG_LEVEL_ERROR, "Potential deadlock detected in future_node_interface_await, the call has not been executed in order to avoid the deadlock");
		}

		return ret;
	}

	return NULL;
}

void future_node_interface_destroy(future f, future_impl impl)
{
	loader_impl_node_future node_future = (loader_impl_node_future)impl;

	if (node_future != NULL)
	{
		loader_impl_node node_impl = node_future->node_impl;
		napi_status status;

		/* Set up future delete safe arguments */
		node_impl->future_delete_safe->node_impl = node_impl;
		node_impl->future_delete_safe->node_future = node_future;
		node_impl->future_delete_safe->f = f;

		/* Check if we are in the JavaScript thread */
		if (node_impl->js_thread_id == std::this_thread::get_id())
		{
			/* We are already in the V8 thread, we can call safely */
			node_loader_impl_future_delete_safe(node_impl->env, node_impl->future_delete_safe);
		}
		/* Lock the mutex and set the parameters */
		else if (node_impl->locked.load() == false && uv_mutex_trylock(&node_impl->mutex) == 0)
		{
			node_impl->locked.store(true);

			/* Acquire the thread safe function in order to do the call */
			status = napi_acquire_threadsafe_function(node_impl->threadsafe_future_delete);

			if (status != napi_ok)
			{
				log_write("metacall", LOG_LEVEL_ERROR, "Invalid to aquire thread safe future destroy function in NodeJS loader");
			}

			/* Execute the thread safe call in a nonblocking manner */
			status = napi_call_threadsafe_function(node_impl->threadsafe_future_delete, nullptr, napi_tsfn_nonblocking);

			if (status != napi_ok)
			{
				log_write("metacall", LOG_LEVEL_ERROR, "Invalid to call to thread safe future destroy function in NodeJS loader");
			}

			/* Release call safe function */
			status = napi_release_threadsafe_function(node_impl->threadsafe_future_delete, napi_tsfn_release);

			if (status != napi_ok)
			{
				log_write("metacall", LOG_LEVEL_ERROR, "Invalid to release thread safe future destroy function in NodeJS loader");
			}

			/* Wait for the execution of the safe call */
			uv_cond_wait(&node_impl->cond, &node_impl->mutex);

			node_impl->locked.store(false);

			/* Unlock call safe mutex */
			uv_mutex_unlock(&node_impl->mutex);
		}
		else
		{
			log_write("metacall", LOG_LEVEL_ERROR, "Potential deadlock detected in future_node_interface_destroy, the call has not been executed in order to avoid the deadlock");
		}

		/* Free node future */
		free(node_future);
	}
}

future_interface future_node_singleton()
{
	static struct future_interface_type node_future_interface = {
		&future_node_interface_create,
		&future_node_interface_await,
		&future_node_interface_destroy
	};

	return &node_future_interface;
}

void node_loader_impl_initialize_safe(napi_env env, loader_impl_async_initialize_safe initialize_safe)
{
	static const char initialize_str[] = "initialize";
	napi_value function_table_object;
	napi_value initialize_str_value;
	bool result = false;
	napi_handle_scope handle_scope;
	loader_impl_node node_impl = initialize_safe->node_impl;

	/* Create scope */
	napi_status status = napi_open_handle_scope(env, &handle_scope);

	node_loader_impl_exception(env, status);

	/* Get function table object from reference */
	status = napi_get_reference_value(env, node_impl->function_table_object_ref, &function_table_object);

	node_loader_impl_exception(env, status);

	/* Create function string */
	status = napi_create_string_utf8(env, initialize_str, sizeof(initialize_str) - 1, &initialize_str_value);

	node_loader_impl_exception(env, status);

	/* Check if exists in the table */
	status = napi_has_own_property(env, function_table_object, initialize_str_value, &result);

	node_loader_impl_exception(env, status);

	if (result == true)
	{
		napi_value function_trampoline_initialize;
		napi_valuetype valuetype;

		status = napi_get_named_property(env, function_table_object, initialize_str, &function_trampoline_initialize);

		node_loader_impl_exception(env, status);

		status = napi_typeof(env, function_trampoline_initialize, &valuetype);

		node_loader_impl_exception(env, status);

		if (valuetype != napi_function)
		{
			napi_throw_type_error(env, nullptr, "Invalid function initialize in function table object");
		}

		/* Call to load from file function */
		napi_value global, return_value;

		status = napi_get_reference_value(env, node_impl->global_ref, &global);

		node_loader_impl_exception(env, status);

		status = napi_call_function(env, global, function_trampoline_initialize, 0, nullptr, &return_value);

		node_loader_impl_exception(env, status);
	}

	/* Close scope */
	status = napi_close_handle_scope(env, handle_scope);

	node_loader_impl_exception(env, status);
}

napi_value node_loader_impl_async_initialize_safe(napi_env env, napi_callback_info info)
{
	loader_impl_async_initialize_safe initialize_safe = NULL;

	napi_status status = napi_get_cb_info(env, info, nullptr, nullptr, nullptr, (void **)&initialize_safe);

	node_loader_impl_exception(env, status);

	/* Lock node implementation mutex */
	uv_mutex_lock(&initialize_safe->node_impl->mutex);

	/* Store environment for reentrant calls */
	initialize_safe->node_impl->env = env;

	/* Call to the implementation function */
	node_loader_impl_initialize_safe(env, initialize_safe);

	/* Clear environment */
	// initialize_safe->node_impl->env = NULL;

	/* Signal start condition */
	uv_cond_signal(&initialize_safe->node_impl->cond);

	uv_mutex_unlock(&initialize_safe->node_impl->mutex);

	return nullptr;
}

void node_loader_impl_func_call_safe(napi_env env, loader_impl_async_func_call_safe func_call_safe)
{
	napi_handle_scope handle_scope;
	size_t args_size;
	value *args;
	napi_value *argv;
	loader_impl_node_function node_func;
	size_t args_count;
	signature s = function_signature(func_call_safe->func);
	const size_t signature_args_size = signature_count(s);

	/* Get function data */
	args_size = func_call_safe->size;
	node_func = func_call_safe->node_func;
	args = func_call_safe->args;

	/* Allocate dynamically more space for values in case of variable arguments */
	argv = args_size > signature_args_size ? static_cast<napi_value *>(malloc(sizeof(napi_value) * args_size)) : node_func->argv;

	/* Create scope */
	napi_status status = napi_open_handle_scope(env, &handle_scope);

	node_loader_impl_exception(env, status);

	/* Build parameters */
	for (args_count = 0; args_count < args_size; ++args_count)
	{
		/* Define parameter */
		argv[args_count] = node_loader_impl_value_to_napi(func_call_safe->node_impl, env, args[args_count]);
	}

	/* Get function reference */
	napi_value function_ptr;

	status = napi_get_reference_value(env, node_func->func_ref, &function_ptr);

	node_loader_impl_exception(env, status);

	/* Get global */
	napi_value global;

	status = napi_get_reference_value(env, func_call_safe->node_impl->global_ref, &global);

	node_loader_impl_exception(env, status);

	/* Call to function */
	napi_value func_return;

	status = napi_call_function(env, global, function_ptr, args_size, argv, &func_return);

	node_loader_impl_exception(env, status);

	/* Convert function return to value */
	func_call_safe->ret = node_loader_impl_napi_to_value(func_call_safe->node_impl, env, func_call_safe->recv, func_return);

	/* Close scope */
	status = napi_close_handle_scope(env, handle_scope);

	node_loader_impl_exception(env, status);

	if (args_size > signature_args_size)
	{
		free(argv);
	}
}

napi_value node_loader_impl_async_func_call_safe(napi_env env, napi_callback_info info)
{
	loader_impl_async_func_call_safe func_call_safe = NULL;
	napi_status status;
	napi_value recv;

	status = napi_get_cb_info(env, info, nullptr, nullptr, &recv, (void **)&func_call_safe);

	node_loader_impl_exception(env, status);

	/* Lock the call safe mutex and get the parameters */
	uv_mutex_lock(&func_call_safe->node_impl->mutex);

	/* Store function recv for reentrant calls */
	func_call_safe->recv = recv;

	/* Store environment for reentrant calls */
	func_call_safe->node_impl->env = env;

	/* Call to the implementation function */
	node_loader_impl_func_call_safe(env, func_call_safe);

	/* Clear environment */
	// func_call_safe->node_impl->env = NULL;

	/* Signal function call condition */
	uv_cond_signal(&func_call_safe->node_impl->cond);

	uv_mutex_unlock(&func_call_safe->node_impl->mutex);

	return nullptr;
}

void node_loader_impl_async_func_await_finalize(napi_env, void *finalize_data, void *)
{
	loader_impl_async_func_await_trampoline trampoline = static_cast<loader_impl_async_func_await_trampoline>(finalize_data);

	free(trampoline);
}

napi_value node_loader_impl_async_func_resolve(loader_impl_node node_impl, napi_env env, function_resolve_callback resolve, napi_value recv, napi_value v, void *context)
{
	napi_value result;
	value arg, ret;

	if (node_impl == NULL || resolve == NULL)
	{
		return nullptr;
	}

	/* Convert the argument to a value */
	arg = node_loader_impl_napi_to_value(node_impl, env, recv, v);

	if (arg == NULL)
	{
		arg = value_create_null();
	}

	/* Call the resolve callback */
	ret = resolve(arg, context);

	/* Destroy parameter argument */
	value_type_destroy(arg);

	/* Return the result */
	if (ret != NULL)
	{
		result = node_loader_impl_value_to_napi(node_impl, env, ret);
	}
	else
	{
		napi_status status = napi_get_undefined(env, &result);

		node_loader_impl_exception(env, status);
	}

	/* Destroy return value */
	value_type_destroy(ret);

	return result;
}

napi_value node_loader_impl_async_func_reject(loader_impl_node node_impl, napi_env env, function_reject_callback reject, napi_value recv, napi_value v, void *context)
{
	napi_value result;
	value arg, ret;

	if (node_impl == NULL || reject == NULL)
	{
		return nullptr;
	}

	/* Convert the argument to a value */
	arg = node_loader_impl_napi_to_value(node_impl, env, recv, v);

	if (arg == NULL)
	{
		arg = value_create_null();
	}

	/* Call the reject callback */
	ret = reject(arg, context);

	/* Destroy parameter argument */
	value_type_destroy(arg);

	/* Return the result */
	if (ret != NULL)
	{
		result = node_loader_impl_value_to_napi(node_impl, env, ret);
	}
	else
	{
		napi_status status = napi_get_undefined(env, &result);

		node_loader_impl_exception(env, status);
	}

	/* Destroy return value */
	value_type_destroy(ret);

	return result;
}

void node_loader_impl_func_await_safe(napi_env env, loader_impl_async_func_await_safe func_await_safe)
{
	static const char await_str[] = "await_function";
	napi_value await_str_value;
	napi_value function_table_object;
	napi_value function_await;
	bool result = false;
	napi_value argv[3];
	napi_handle_scope handle_scope;

	/* Create scope */
	napi_status status = napi_open_handle_scope(env, &handle_scope);

	node_loader_impl_exception(env, status);

	/* Get function table object from reference */
	status = napi_get_reference_value(env, func_await_safe->node_impl->function_table_object_ref, &function_table_object);

	node_loader_impl_exception(env, status);

	/* Retrieve resolve function from object table */
	status = napi_create_string_utf8(env, await_str, sizeof(await_str) - 1, &await_str_value);

	node_loader_impl_exception(env, status);

	status = napi_has_own_property(env, function_table_object, await_str_value, &result);

	node_loader_impl_exception(env, status);

	if (result == true)
	{
		napi_valuetype valuetype;

		status = napi_get_named_property(env, function_table_object, await_str, &function_await);

		node_loader_impl_exception(env, status);

		status = napi_typeof(env, function_await, &valuetype);

		node_loader_impl_exception(env, status);

		if (valuetype != napi_function)
		{
			napi_throw_type_error(env, nullptr, "Invalid function test in function table object");
		}
		else
		{
			/* Allocate trampoline object */
			loader_impl_async_func_await_trampoline trampoline = static_cast<loader_impl_async_func_await_trampoline>(malloc(sizeof(struct loader_impl_async_func_await_trampoline_type)));

			if (trampoline != NULL)
			{
				napi_ref trampoline_ref;
				size_t args_size;
				value *args;
				loader_impl_node_function node_func;
				size_t args_count;
				napi_value *func_argv;
				signature s = function_signature(func_await_safe->func);
				const size_t signature_args_size = signature_count(s);

				/* Get function reference */
				status = napi_get_reference_value(env, func_await_safe->node_func->func_ref, &argv[0]);

				node_loader_impl_exception(env, status);

				/* Create array for arguments */
				status = napi_create_array(env, &argv[1]);

				node_loader_impl_exception(env, status);

				/* Get push property from array */
				napi_value push_func;

				status = napi_get_named_property(env, argv[1], "push", &push_func);

				node_loader_impl_exception(env, status);

				/* Get function data */
				args_size = func_await_safe->size;
				args = static_cast<value *>(func_await_safe->args);
				node_func = func_await_safe->node_func;

				/* Allocate dynamically more space for values in case of variable arguments */
				func_argv = args_size > signature_args_size ? static_cast<napi_value *>(malloc(sizeof(napi_value) * args_size)) : node_func->argv;

				/* Build parameters */
				for (args_count = 0; args_count < args_size; ++args_count)
				{
					/* Define parameter */
					func_argv[args_count] = node_loader_impl_value_to_napi(func_await_safe->node_impl, env, args[args_count]);

					/* Push parameter to the array */
					status = napi_call_function(env, argv[1], push_func, 1, &func_argv[args_count], NULL);

					node_loader_impl_exception(env, status);
				}

				/* Set trampoline object values */
				trampoline->node_loader = func_await_safe->node_impl;
				trampoline->resolve_trampoline = &node_loader_impl_async_func_resolve;
				trampoline->reject_trampoline = &node_loader_impl_async_func_reject;
				trampoline->resolve_callback = func_await_safe->resolve_callback;
				trampoline->reject_callback = func_await_safe->reject_callback;
				trampoline->context = func_await_safe->context;

				/* Set the C trampoline object as JS wrapped object */
				status = napi_create_object(env, &argv[2]);

				node_loader_impl_exception(env, status);

				status = napi_wrap(env, argv[2], static_cast<void *>(trampoline), &node_loader_impl_async_func_await_finalize, NULL, &trampoline_ref);

				node_loader_impl_exception(env, status);

				/* Call to function */
				napi_value global, await_return;

				status = napi_get_reference_value(env, func_await_safe->node_impl->global_ref, &global);

				node_loader_impl_exception(env, status);

				status = napi_call_function(env, global, function_await, 3, argv, &await_return);

				node_loader_impl_exception(env, status);

				/* Delete references references to wrapped objects */
				status = napi_delete_reference(env, trampoline_ref);

				node_loader_impl_exception(env, status);

				/* Proccess the await return */
				func_await_safe->ret = node_loader_impl_napi_to_value(func_await_safe->node_impl, env, func_await_safe->recv, await_return);

				if (args_size > signature_args_size)
				{
					free(func_argv);
				}
			}
		}
	}

	/* Close scope */
	status = napi_close_handle_scope(env, handle_scope);

	node_loader_impl_exception(env, status);
}

napi_value node_loader_impl_async_func_await_safe(napi_env env, napi_callback_info info)
{
	napi_value recv;
	loader_impl_async_func_await_safe func_await_safe = NULL;

	napi_status status = napi_get_cb_info(env, info, nullptr, nullptr, &recv, (void **)&func_await_safe);

	node_loader_impl_exception(env, status);

	/* Lock node implementation mutex */
	uv_mutex_lock(&func_await_safe->node_impl->mutex);

	/* Store function recv for reentrant calls */
	func_await_safe->recv = recv;

	/* Store environment for reentrant calls */
	func_await_safe->node_impl->env = env;

	/* Call to the implementation function */
	node_loader_impl_func_await_safe(env, func_await_safe);

	/* Clear environment */
	// func_await_safe->node_impl->env = NULL;

	/* Signal function await condition */
	uv_cond_signal(&func_await_safe->node_impl->cond);

	uv_mutex_unlock(&func_await_safe->node_impl->mutex);

	return nullptr;
}

void node_loader_impl_func_destroy_safe(napi_env env, loader_impl_async_func_destroy_safe func_destroy_safe)
{
	uint32_t ref_count = 0;
	napi_handle_scope handle_scope;

	/* Create scope */
	napi_status status = napi_open_handle_scope(env, &handle_scope);

	node_loader_impl_exception(env, status);

	/* Clear function persistent reference */
	status = napi_reference_unref(env, func_destroy_safe->node_func->func_ref, &ref_count);

	node_loader_impl_exception(env, status);

	if (ref_count != 0)
	{
		/* TODO: Error handling */
	}

	status = napi_delete_reference(env, func_destroy_safe->node_func->func_ref);

	node_loader_impl_exception(env, status);

	/* Close scope */
	status = napi_close_handle_scope(env, handle_scope);

	node_loader_impl_exception(env, status);
}

napi_value node_loader_impl_async_func_destroy_safe(napi_env env, napi_callback_info info)
{
	loader_impl_async_func_destroy_safe func_destroy_safe = NULL;

	napi_status status = napi_get_cb_info(env, info, nullptr, nullptr, nullptr, (void **)&func_destroy_safe);

	node_loader_impl_exception(env, status);

	/* Lock node implementation mutex */
	uv_mutex_lock(&func_destroy_safe->node_impl->mutex);

	/* Store environment for reentrant calls */
	func_destroy_safe->node_impl->env = env;

	/* Call to the implementation function */
	node_loader_impl_func_destroy_safe(env, func_destroy_safe);

	/* Clear environment */
	// func_destroy_safe->node_impl->env = NULL;

	/* Signal function destroy condition */
	uv_cond_signal(&func_destroy_safe->node_impl->cond);

	uv_mutex_unlock(&func_destroy_safe->node_impl->mutex);

	return nullptr;
}

void node_loader_impl_future_await_safe(napi_env env, loader_impl_async_future_await_safe future_await_safe)
{
	static const char await_str[] = "await_future";
	napi_value await_str_value;
	napi_value function_table_object;
	napi_value future_await;
	bool result = false;
	napi_value argv[2];
	napi_handle_scope handle_scope;

	/* Create scope */
	napi_status status = napi_open_handle_scope(env, &handle_scope);

	node_loader_impl_exception(env, status);

	/* Get function table object from reference */
	status = napi_get_reference_value(env, future_await_safe->node_impl->function_table_object_ref, &function_table_object);

	node_loader_impl_exception(env, status);

	/* Retrieve resolve function from object table */
	status = napi_create_string_utf8(env, await_str, sizeof(await_str) - 1, &await_str_value);

	node_loader_impl_exception(env, status);

	status = napi_has_own_property(env, function_table_object, await_str_value, &result);

	node_loader_impl_exception(env, status);

	if (result == true)
	{
		napi_valuetype valuetype;

		status = napi_get_named_property(env, function_table_object, await_str, &future_await);

		node_loader_impl_exception(env, status);

		status = napi_typeof(env, future_await, &valuetype);

		node_loader_impl_exception(env, status);

		if (valuetype != napi_function)
		{
			napi_throw_type_error(env, nullptr, "Invalid function await_future in function table object");
		}
		else
		{
			/* Allocate trampoline object */
			loader_impl_async_func_await_trampoline trampoline = static_cast<loader_impl_async_func_await_trampoline>(malloc(sizeof(struct loader_impl_async_func_await_trampoline_type)));

			if (trampoline != NULL)
			{
				napi_ref trampoline_ref;

				/* Get function reference */
				status = napi_get_reference_value(env, future_await_safe->node_future->promise_ref, &argv[0]);

				node_loader_impl_exception(env, status);

				/* Set trampoline object values */
				trampoline->node_loader = future_await_safe->node_impl;
				trampoline->resolve_trampoline = &node_loader_impl_async_func_resolve;
				trampoline->reject_trampoline = &node_loader_impl_async_func_reject;
				trampoline->resolve_callback = future_await_safe->resolve_callback;
				trampoline->reject_callback = future_await_safe->reject_callback;
				trampoline->context = future_await_safe->context;

				/* Set the C trampoline object as JS wrapped object */
				status = napi_create_object(env, &argv[1]);

				node_loader_impl_exception(env, status);

				status = napi_wrap(env, argv[1], static_cast<void *>(trampoline), &node_loader_impl_async_func_await_finalize, NULL, &trampoline_ref);

				node_loader_impl_exception(env, status);

				/* Call to function */
				napi_value global, await_return;

				status = napi_get_reference_value(env, future_await_safe->node_impl->global_ref, &global);

				node_loader_impl_exception(env, status);

				status = napi_call_function(env, global, future_await, 2, argv, &await_return);

				node_loader_impl_exception(env, status);

				/* Delete references references to wrapped objects */
				status = napi_delete_reference(env, trampoline_ref);

				node_loader_impl_exception(env, status);

				/* Proccess the await return */
				future_await_safe->ret = node_loader_impl_napi_to_value(future_await_safe->node_impl, env, future_await_safe->recv, await_return);
			}
		}
	}

	/* Close scope */
	status = napi_close_handle_scope(env, handle_scope);

	node_loader_impl_exception(env, status);
}

napi_value node_loader_impl_async_future_await_safe(napi_env env, napi_callback_info info)
{
	napi_value recv;
	loader_impl_async_future_await_safe future_await_safe = NULL;

	napi_status status = napi_get_cb_info(env, info, nullptr, nullptr, &recv, (void **)&future_await_safe);

	node_loader_impl_exception(env, status);

	/* Lock node implementation mutex */
	uv_mutex_lock(&future_await_safe->node_impl->mutex);

	/* Store function recv for reentrant calls */
	future_await_safe->recv = recv;

	/* Store environment for reentrant calls */
	future_await_safe->node_impl->env = env;

	/* Call to the implementation function */
	node_loader_impl_future_await_safe(env, future_await_safe);

	/* Clear environment */
	// future_await_safe->node_impl->env = NULL;

	/* Signal function await condition */
	uv_cond_signal(&future_await_safe->node_impl->cond);

	uv_mutex_unlock(&future_await_safe->node_impl->mutex);

	return nullptr;
}

void node_loader_impl_future_delete_safe(napi_env env, loader_impl_async_future_delete_safe future_delete_safe)
{
	uint32_t ref_count = 0;
	napi_handle_scope handle_scope;

	/* Create scope */
	napi_status status = napi_open_handle_scope(env, &handle_scope);

	node_loader_impl_exception(env, status);

	/* Clear promise reference */
	status = napi_reference_unref(env, future_delete_safe->node_future->promise_ref, &ref_count);

	node_loader_impl_exception(env, status);

	if (ref_count != 0)
	{
		/* TODO: Error handling */
	}

	status = napi_delete_reference(env, future_delete_safe->node_future->promise_ref);

	node_loader_impl_exception(env, status);

	/* Close scope */
	status = napi_close_handle_scope(env, handle_scope);

	node_loader_impl_exception(env, status);
}

napi_value node_loader_impl_async_future_delete_safe(napi_env env, napi_callback_info info)
{
	loader_impl_async_future_delete_safe future_delete_safe = NULL;

	napi_status status = napi_get_cb_info(env, info, nullptr, nullptr, nullptr, (void **)&future_delete_safe);

	node_loader_impl_exception(env, status);

	/* Lock node implementation mutex */
	uv_mutex_lock(&future_delete_safe->node_impl->mutex);

	/* Store environment for reentrant calls */
	future_delete_safe->node_impl->env = env;

	/* Call to the implementation function */
	node_loader_impl_future_delete_safe(env, future_delete_safe);

	/* Clear environment */
	// future_delete_safe->node_impl->env = NULL;

	/* Signal future delete condition */
	uv_cond_signal(&future_delete_safe->node_impl->cond);

	uv_mutex_unlock(&future_delete_safe->node_impl->mutex);

	return nullptr;
}

void node_loader_impl_load_from_file_safe(napi_env env, loader_impl_async_load_from_file_safe load_from_file_safe)
{
	static const char load_from_file_str[] = "load_from_file";
	napi_value function_table_object;
	napi_value load_from_file_str_value;
	bool result = false;
	napi_handle_scope handle_scope;

	/* Create scope */
	napi_status status = napi_open_handle_scope(env, &handle_scope);

	node_loader_impl_exception(env, status);

	/* Get function table object from reference */
	status = napi_get_reference_value(env, load_from_file_safe->node_impl->function_table_object_ref, &function_table_object);

	node_loader_impl_exception(env, status);

	/* Create function string */
	status = napi_create_string_utf8(env, load_from_file_str, sizeof(load_from_file_str) - 1, &load_from_file_str_value);

	node_loader_impl_exception(env, status);

	/* Check if exists in the table */
	status = napi_has_own_property(env, function_table_object, load_from_file_str_value, &result);

	node_loader_impl_exception(env, status);

	if (result == true)
	{
		napi_value function_trampoline_load_from_file;
		napi_valuetype valuetype;
		napi_value argv[1];

		status = napi_get_named_property(env, function_table_object, load_from_file_str, &function_trampoline_load_from_file);

		node_loader_impl_exception(env, status);

		status = napi_typeof(env, function_trampoline_load_from_file, &valuetype);

		node_loader_impl_exception(env, status);

		if (valuetype != napi_function)
		{
			napi_throw_type_error(env, nullptr, "Invalid function load_from_file in function table object");
		}

		/* Define parameters */
		status = napi_create_array_with_length(env, load_from_file_safe->size, &argv[0]);

		node_loader_impl_exception(env, status);

		for (size_t index = 0; index < load_from_file_safe->size; ++index)
		{
			napi_value path_str;

			size_t length = strnlen(load_from_file_safe->paths[index], LOADER_NAMING_PATH_SIZE);

			status = napi_create_string_utf8(env, load_from_file_safe->paths[index], length, &path_str);

			node_loader_impl_exception(env, status);

			status = napi_set_element(env, argv[0], (uint32_t)index, path_str);

			node_loader_impl_exception(env, status);
		}

		/* Call to load from file function */
		napi_value global, return_value;

		status = napi_get_reference_value(env, load_from_file_safe->node_impl->global_ref, &global);

		node_loader_impl_exception(env, status);

		status = napi_call_function(env, global, function_trampoline_load_from_file, 1, argv, &return_value);

		node_loader_impl_exception(env, status);

		/* Check return value */
		napi_valuetype return_valuetype;

		status = napi_typeof(env, return_value, &return_valuetype);

		node_loader_impl_exception(env, status);

		if (return_valuetype != napi_null)
		{
			/* Make handle persistent */
			status = napi_create_reference(env, return_value, 1, &load_from_file_safe->handle_ref);

			node_loader_impl_exception(env, status);
		}
	}

	/* Close scope */
	status = napi_close_handle_scope(env, handle_scope);

	node_loader_impl_exception(env, status);
}

napi_value node_loader_impl_async_load_from_file_safe(napi_env env, napi_callback_info info)
{
	loader_impl_async_load_from_file_safe load_from_file_safe = NULL;

	napi_status status = napi_get_cb_info(env, info, nullptr, nullptr, nullptr, (void **)&load_from_file_safe);

	node_loader_impl_exception(env, status);

	/* Lock node implementation mutex */
	uv_mutex_lock(&load_from_file_safe->node_impl->mutex);

	/* Store environment for reentrant calls */
	load_from_file_safe->node_impl->env = env;

	/* Call to the implementation function */
	node_loader_impl_load_from_file_safe(env, load_from_file_safe);

	/* Clear environment */
	// load_from_file_safe->node_impl->env = NULL;

	/* Signal load from file condition */
	uv_cond_signal(&load_from_file_safe->node_impl->cond);

	uv_mutex_unlock(&load_from_file_safe->node_impl->mutex);

	return nullptr;
}

void node_loader_impl_load_from_memory_safe(napi_env env, loader_impl_async_load_from_memory_safe load_from_memory_safe)
{
	static const char load_from_memory_str[] = "load_from_memory";
	napi_value function_table_object;
	napi_value load_from_memory_str_value;
	bool result = false;
	napi_handle_scope handle_scope;

	/* Create scope */
	napi_status status = napi_open_handle_scope(env, &handle_scope);

	node_loader_impl_exception(env, status);

	/* Get function table object from reference */
	status = napi_get_reference_value(env, load_from_memory_safe->node_impl->function_table_object_ref, &function_table_object);

	node_loader_impl_exception(env, status);

	/* Create function string */
	status = napi_create_string_utf8(env, load_from_memory_str, sizeof(load_from_memory_str) - 1, &load_from_memory_str_value);

	node_loader_impl_exception(env, status);

	/* Check if exists in the table */
	status = napi_has_own_property(env, function_table_object, load_from_memory_str_value, &result);

	node_loader_impl_exception(env, status);

	if (result == true)
	{
		napi_value function_trampoline_load_from_memory;
		napi_valuetype valuetype;
		napi_value argv[3];

		status = napi_get_named_property(env, function_table_object, load_from_memory_str, &function_trampoline_load_from_memory);

		node_loader_impl_exception(env, status);

		status = napi_typeof(env, function_trampoline_load_from_memory, &valuetype);

		node_loader_impl_exception(env, status);

		if (valuetype != napi_function)
		{
			napi_throw_type_error(env, nullptr, "Invalid function load_from_memory in function table object");
		}

		/* Define parameters */
		status = napi_create_string_utf8(env, load_from_memory_safe->name, strlen(load_from_memory_safe->name), &argv[0]);

		node_loader_impl_exception(env, status);

		status = napi_create_string_utf8(env, load_from_memory_safe->buffer, load_from_memory_safe->size - 1, &argv[1]);

		node_loader_impl_exception(env, status);

		status = napi_create_object(env, &argv[2]);

		node_loader_impl_exception(env, status);

		/* Call to load from memory function */
		napi_value global, return_value;

		status = napi_get_reference_value(env, load_from_memory_safe->node_impl->global_ref, &global);

		node_loader_impl_exception(env, status);

		status = napi_call_function(env, global, function_trampoline_load_from_memory, 3, argv, &return_value);

		node_loader_impl_exception(env, status);

		/* Check return value */
		napi_valuetype return_valuetype;

		status = napi_typeof(env, return_value, &return_valuetype);

		node_loader_impl_exception(env, status);

		if (return_valuetype != napi_null)
		{
			/* Make handle persistent */
			status = napi_create_reference(env, return_value, 1, &load_from_memory_safe->handle_ref);

			node_loader_impl_exception(env, status);
		}
	}

	/* Close scope */
	status = napi_close_handle_scope(env, handle_scope);

	node_loader_impl_exception(env, status);
}

napi_value node_loader_impl_async_load_from_memory_safe(napi_env env, napi_callback_info info)
{
	loader_impl_async_load_from_memory_safe load_from_memory_safe = NULL;

	napi_status status = napi_get_cb_info(env, info, nullptr, nullptr, nullptr, (void **)&load_from_memory_safe);

	node_loader_impl_exception(env, status);

	/* Lock node implementation mutex */
	uv_mutex_lock(&load_from_memory_safe->node_impl->mutex);

	/* Store environment for reentrant calls */
	load_from_memory_safe->node_impl->env = env;

	/* Call to the implementation function */
	node_loader_impl_load_from_memory_safe(env, load_from_memory_safe);

	/* Clear environment */
	// load_from_memory_safe->node_impl->env = NULL;

	/* Signal load from memory condition */
	uv_cond_signal(&load_from_memory_safe->node_impl->cond);

	uv_mutex_unlock(&load_from_memory_safe->node_impl->mutex);

	return nullptr;
}

void node_loader_impl_clear_safe(napi_env env, loader_impl_async_clear_safe clear_safe)
{
	static const char clear_str[] = "clear";
	napi_value function_table_object;
	napi_value clear_str_value;
	bool result = false;
	napi_handle_scope handle_scope;
	uint32_t ref_count = 0;

	/* Create scope */
	napi_status status = napi_open_handle_scope(env, &handle_scope);

	node_loader_impl_exception(env, status);
	/* Get function table object from reference */
	status = napi_get_reference_value(env, clear_safe->node_impl->function_table_object_ref, &function_table_object);

	node_loader_impl_exception(env, status);

	/* Create function string */
	status = napi_create_string_utf8(env, clear_str, sizeof(clear_str) - 1, &clear_str_value);

	node_loader_impl_exception(env, status);

	/* Check if exists in the table */
	status = napi_has_own_property(env, function_table_object, clear_str_value, &result);

	node_loader_impl_exception(env, status);

	if (result == true)
	{
		napi_value function_trampoline_clear;
		napi_valuetype valuetype;
		napi_value argv[1];

		status = napi_get_named_property(env, function_table_object, clear_str, &function_trampoline_clear);

		node_loader_impl_exception(env, status);

		status = napi_typeof(env, function_trampoline_clear, &valuetype);

		node_loader_impl_exception(env, status);

		if (valuetype != napi_function)
		{
			napi_throw_type_error(env, nullptr, "Invalid function clear in function table object");
		}

		/* Define parameters */
		status = napi_get_reference_value(env, clear_safe->handle_ref, &argv[0]);

		node_loader_impl_exception(env, status);

		/* Call to load from file function */
		napi_value global, clear_return;

		status = napi_get_reference_value(env, clear_safe->node_impl->global_ref, &global);

		node_loader_impl_exception(env, status);

		status = napi_call_function(env, global, function_trampoline_clear, 1, argv, &clear_return);

		node_loader_impl_exception(env, status);
	}

	/* Clear handle persistent reference */
	status = napi_reference_unref(env, clear_safe->handle_ref, &ref_count);

	node_loader_impl_exception(env, status);

	if (ref_count != 0)
	{
		/* TODO: Error handling */
	}

	status = napi_delete_reference(env, clear_safe->handle_ref);

	node_loader_impl_exception(env, status);

	/* Close scope */
	status = napi_close_handle_scope(env, handle_scope);

	node_loader_impl_exception(env, status);
}

napi_value node_loader_impl_async_clear_safe(napi_env env, napi_callback_info info)
{
	loader_impl_async_clear_safe clear_safe = NULL;

	napi_status status = napi_get_cb_info(env, info, nullptr, nullptr, nullptr, (void **)&clear_safe);

	node_loader_impl_exception(env, status);

	/* Lock node implementation mutex */
	uv_mutex_lock(&clear_safe->node_impl->mutex);

	/* Store environment for reentrant calls */
	clear_safe->node_impl->env = env;

	/* Call to the implementation function */
	node_loader_impl_clear_safe(env, clear_safe);

	/* Clear environment */
	// clear_safe->node_impl->env = NULL;

	/* Signal clear condition */
	uv_cond_signal(&clear_safe->node_impl->cond);

	uv_mutex_unlock(&clear_safe->node_impl->mutex);

	return nullptr;
}

value node_loader_impl_discover_function_safe(napi_env env, loader_impl_async_discover_function_safe discover_function_safe)
{
	static const char discover_function_str[] = "discover_function";
	napi_value discover_function_str_value;
	napi_value function_table_object;
	bool result = false;
	napi_handle_scope handle_scope;
	value function_value = NULL;

	/* Create scope */
	napi_status status = napi_open_handle_scope(env, &handle_scope);

	node_loader_impl_exception(env, status);

	/* Get function table object from reference */
	status = napi_get_reference_value(env, discover_function_safe->node_impl->function_table_object_ref, &function_table_object);

	node_loader_impl_exception(env, status);

	/* Create function string */
	status = napi_create_string_utf8(env, discover_function_str, sizeof(discover_function_str) - 1, &discover_function_str_value);

	node_loader_impl_exception(env, status);

	/* Check if exists in the table */
	status = napi_has_own_property(env, function_table_object, discover_function_str_value, &result);

	node_loader_impl_exception(env, status);

	if (result == true)
	{
		napi_value function_trampoline_discover;
		napi_valuetype valuetype;
		napi_value argv[1];

		status = napi_get_named_property(env, function_table_object, discover_function_str, &function_trampoline_discover);

		node_loader_impl_exception(env, status);

		status = napi_typeof(env, function_trampoline_discover, &valuetype);

		node_loader_impl_exception(env, status);

		if (valuetype != napi_function)
		{
			napi_throw_type_error(env, nullptr, "Invalid function discover in function table object");
		}

		/* Define parameters */
		argv[0] = discover_function_safe->func;

		/* Call to load from file function */
		napi_value global, function_descriptor;

		status = napi_get_reference_value(env, discover_function_safe->node_impl->global_ref, &global);

		node_loader_impl_exception(env, status);

		status = napi_call_function(env, global, function_trampoline_discover, 1, argv, &function_descriptor);

		node_loader_impl_exception(env, status);

		/* Convert return value (discover object) to context */
		napi_value func_name;
		char *func_name_str = NULL;
		bool has_name = false;

		status = napi_has_named_property(env, function_descriptor, "name", &has_name);

		node_loader_impl_exception(env, status);

		/* Retrieve the function name if any */
		if (has_name == true)
		{
			size_t func_name_length = 0;

			status = napi_get_named_property(env, function_descriptor, "name", &func_name);

			node_loader_impl_exception(env, status);

			status = napi_get_value_string_utf8(env, func_name, NULL, 0, &func_name_length);

			node_loader_impl_exception(env, status);

			if (func_name_length > 0)
			{
				func_name_str = static_cast<char *>(malloc(sizeof(char) * (func_name_length + 1)));
			}

			/* Get function name */
			status = napi_get_value_string_utf8(env, func_name, func_name_str, func_name_length + 1, &func_name_length);

			node_loader_impl_exception(env, status);
		}

		/* Retrieve the function properties */
		napi_value function_sig;
		napi_value function_types;
		napi_value function_ret;
		napi_value function_is_async;
		uint32_t function_sig_length;

		/* Get function signature */
		status = napi_get_named_property(env, function_descriptor, "signature", &function_sig);

		node_loader_impl_exception(env, status);

		/* Check function pointer type */
		status = napi_typeof(env, function_sig, &valuetype);

		node_loader_impl_exception(env, status);

		if (valuetype != napi_object)
		{
			napi_throw_type_error(env, nullptr, "Invalid NodeJS signature");
		}

		/* Get signature length */
		status = napi_get_array_length(env, function_sig, &function_sig_length);

		node_loader_impl_exception(env, status);

		/* Get function async */
		status = napi_get_named_property(env, function_descriptor, "async", &function_is_async);

		node_loader_impl_exception(env, status);

		/* Check function async type */
		status = napi_typeof(env, function_is_async, &valuetype);

		node_loader_impl_exception(env, status);

		if (valuetype != napi_boolean)
		{
			napi_throw_type_error(env, nullptr, "Invalid NodeJS async flag");
		}

		/* Optionally retrieve types if any in order to support typed supersets of JavaScript like TypeScript */
		static const char types_str[] = "types";
		bool has_types = false;

		status = napi_has_named_property(env, function_descriptor, types_str, &has_types);

		node_loader_impl_exception(env, status);

		if (has_types == true)
		{
			status = napi_get_named_property(env, function_descriptor, types_str, &function_types);

			node_loader_impl_exception(env, status);

			/* Check types array type */
			status = napi_typeof(env, function_types, &valuetype);

			node_loader_impl_exception(env, status);

			if (valuetype != napi_object)
			{
				napi_throw_type_error(env, nullptr, "Invalid NodeJS function types");
			}
		}

		/* Optionally retrieve return value type if any in order to support typed supersets of JavaScript like TypeScript */
		static const char ret_str[] = "ret";
		bool has_ret = false;

		status = napi_has_named_property(env, function_descriptor, ret_str, &has_ret);

		node_loader_impl_exception(env, status);

		if (has_ret == true)
		{
			status = napi_get_named_property(env, function_descriptor, ret_str, &function_ret);

			node_loader_impl_exception(env, status);

			/* Check return value type */
			status = napi_typeof(env, function_ret, &valuetype);

			node_loader_impl_exception(env, status);

			if (valuetype != napi_string)
			{
				napi_throw_type_error(env, nullptr, "Invalid NodeJS return type");
			}
		}

		/* Create node function */
		loader_impl_node_function node_func = static_cast<loader_impl_node_function>(malloc(sizeof(struct loader_impl_node_function_type)));

		/* Create reference to function pointer */
		status = napi_create_reference(env, discover_function_safe->func, 1, &node_func->func_ref);

		node_loader_impl_exception(env, status);

		node_func->node_impl = discover_function_safe->node_impl;

		/* Create function */
		function f = function_create(func_name_str, (size_t)function_sig_length, node_func, &function_node_singleton);

		if (f != NULL)
		{
			signature s = function_signature(f);
			bool is_async = false;

			/* Set function async */
			status = napi_get_value_bool(env, function_is_async, &is_async);

			node_loader_impl_exception(env, status);

			function_async(f, is_async == true ? FUNCTION_ASYNC : FUNCTION_SYNC);

			/* Set return value if any */
			if (has_ret)
			{
				size_t return_type_length;
				char *return_type_str = NULL;

				/* Get return value string length */
				status = napi_get_value_string_utf8(env, function_ret, NULL, 0, &return_type_length);

				node_loader_impl_exception(env, status);

				if (return_type_length > 0)
				{
					return_type_str = static_cast<char *>(malloc(sizeof(char) * (return_type_length + 1)));
				}

				if (return_type_str != NULL)
				{
					/* Get parameter name string */
					status = napi_get_value_string_utf8(env, function_ret, return_type_str, return_type_length + 1, &return_type_length);

					node_loader_impl_exception(env, status);

					/* TODO: Implement return type with impl (may need an important refactor) */
					signature_set_return(s, /*loader_impl_type(discover_function_safe->impl, return_type_str)*/ NULL);

					free(return_type_str);
				}
			}

			/* Set signature */
			for (uint32_t arg_index = 0; arg_index < function_sig_length; ++arg_index)
			{
				napi_value parameter_name;
				size_t parameter_name_length;
				char *parameter_name_str = NULL;

				/* Get signature parameter name */
				status = napi_get_element(env, function_sig, arg_index, &parameter_name);

				node_loader_impl_exception(env, status);

				/* Get parameter name string length */
				status = napi_get_value_string_utf8(env, parameter_name, NULL, 0, &parameter_name_length);

				node_loader_impl_exception(env, status);

				if (parameter_name_length > 0)
				{
					parameter_name_str = static_cast<char *>(malloc(sizeof(char) * (parameter_name_length + 1)));
				}

				/* Get parameter name string */
				status = napi_get_value_string_utf8(env, parameter_name, parameter_name_str, parameter_name_length + 1, &parameter_name_length);

				node_loader_impl_exception(env, status);

				/* Check if type info is available */
				if (has_types)
				{
					napi_value parameter_type;
					size_t parameter_type_length;
					char *parameter_type_str = NULL;

					/* Get signature parameter type */
					status = napi_get_element(env, function_types, arg_index, &parameter_type);

					node_loader_impl_exception(env, status);

					/* Get parameter type string length */
					status = napi_get_value_string_utf8(env, parameter_type, NULL, 0, &parameter_type_length);

					node_loader_impl_exception(env, status);

					if (parameter_type_length > 0)
					{
						parameter_type_str = static_cast<char *>(malloc(sizeof(char) * (parameter_type_length + 1)));
					}

					/* Get parameter type string */
					status = napi_get_value_string_utf8(env, parameter_type, parameter_type_str, parameter_type_length + 1, &parameter_type_length);

					node_loader_impl_exception(env, status);

					/* TODO: Implement parameter type with impl (may need an important refactor) */
					signature_set(s, (size_t)arg_index, parameter_name_str, /*loader_impl_type(discover_function_safe->impl, parameter_type_str)*/ NULL);

					if (parameter_type_str != NULL)
					{
						free(parameter_type_str);
					}
				}
				else
				{
					signature_set(s, (size_t)arg_index, parameter_name_str, NULL);
				}

				if (parameter_name_str != NULL)
				{
					free(parameter_name_str);
				}
			}

			/* Create value with the function */
			function_value = value_create_function(f);
		}
		else
		{
			free(node_func);
		}

		if (func_name_str != NULL)
		{
			free(func_name_str);
		}
	}

	/* Close scope */
	status = napi_close_handle_scope(env, handle_scope);

	node_loader_impl_exception(env, status);

	return function_value;
}

void node_loader_impl_discover_safe(napi_env env, loader_impl_async_discover_safe discover_safe)
{
	static const char discover_str[] = "discover";
	napi_value function_table_object;
	napi_value discover_str_value;
	bool result = false;
	napi_handle_scope handle_scope;

	/* Create scope */
	napi_status status = napi_open_handle_scope(env, &handle_scope);

	node_loader_impl_exception(env, status);

	/* Get function table object from reference */
	status = napi_get_reference_value(env, discover_safe->node_impl->function_table_object_ref, &function_table_object);

	node_loader_impl_exception(env, status);

	/* Create function string */
	status = napi_create_string_utf8(env, discover_str, sizeof(discover_str) - 1, &discover_str_value);

	node_loader_impl_exception(env, status);

	/* Check if exists in the table */
	status = napi_has_own_property(env, function_table_object, discover_str_value, &result);

	node_loader_impl_exception(env, status);

	if (result == true)
	{
		napi_value function_trampoline_discover;
		napi_valuetype valuetype;
		napi_value argv[1];

		status = napi_get_named_property(env, function_table_object, discover_str, &function_trampoline_discover);

		node_loader_impl_exception(env, status);

		status = napi_typeof(env, function_trampoline_discover, &valuetype);

		node_loader_impl_exception(env, status);

		if (valuetype != napi_function)
		{
			napi_throw_type_error(env, nullptr, "Invalid function discover in function table object");
		}

		/* Define parameters */
		status = napi_get_reference_value(env, discover_safe->handle_ref, &argv[0]);

		node_loader_impl_exception(env, status);

		/* Call to load from file function */
		napi_value global, discover_map;

		status = napi_get_reference_value(env, discover_safe->node_impl->global_ref, &global);

		node_loader_impl_exception(env, status);

		status = napi_call_function(env, global, function_trampoline_discover, 1, argv, &discover_map);

		node_loader_impl_exception(env, status);

		/* Convert return value (discover object) to context */
		napi_value func_names;
		uint32_t func_names_length;

		status = napi_get_property_names(env, discover_map, &func_names);

		node_loader_impl_exception(env, status);

		status = napi_get_array_length(env, func_names, &func_names_length);

		node_loader_impl_exception(env, status);

		for (uint32_t index = 0; index < func_names_length; ++index)
		{
			napi_value func_name;
			size_t func_name_length;
			char *func_name_str = NULL;

			status = napi_get_element(env, func_names, index, &func_name);

			node_loader_impl_exception(env, status);

			status = napi_get_value_string_utf8(env, func_name, NULL, 0, &func_name_length);

			node_loader_impl_exception(env, status);

			if (func_name_length > 0)
			{
				func_name_str = static_cast<char *>(malloc(sizeof(char) * (func_name_length + 1)));
			}

			if (func_name_str != NULL)
			{
				napi_value function_descriptor;
				napi_value function_ptr;
				napi_value function_sig;
				napi_value function_types;
				napi_value function_ret;
				napi_value function_is_async;
				uint32_t function_sig_length;

				/* Get function name */
				status = napi_get_value_string_utf8(env, func_name, func_name_str, func_name_length + 1, &func_name_length);

				node_loader_impl_exception(env, status);

				/* Get function descriptor */
				status = napi_get_named_property(env, discover_map, func_name_str, &function_descriptor);

				node_loader_impl_exception(env, status);

				/* Get function pointer */
				status = napi_get_named_property(env, function_descriptor, "ptr", &function_ptr);

				node_loader_impl_exception(env, status);

				/* Check function pointer type */
				status = napi_typeof(env, function_ptr, &valuetype);

				node_loader_impl_exception(env, status);

				if (valuetype != napi_function)
				{
					napi_throw_type_error(env, nullptr, "Invalid NodeJS function");
				}

				/* Get function signature */
				status = napi_get_named_property(env, function_descriptor, "signature", &function_sig);

				node_loader_impl_exception(env, status);

				/* Check function pointer type */
				status = napi_typeof(env, function_sig, &valuetype);

				node_loader_impl_exception(env, status);

				if (valuetype != napi_object)
				{
					napi_throw_type_error(env, nullptr, "Invalid NodeJS signature");
				}

				/* Get signature length */
				status = napi_get_array_length(env, function_sig, &function_sig_length);

				node_loader_impl_exception(env, status);

				/* Get function async */
				status = napi_get_named_property(env, function_descriptor, "async", &function_is_async);

				node_loader_impl_exception(env, status);

				/* Check function async type */
				status = napi_typeof(env, function_is_async, &valuetype);

				node_loader_impl_exception(env, status);

				if (valuetype != napi_boolean)
				{
					napi_throw_type_error(env, nullptr, "Invalid NodeJS async flag");
				}

				/* Optionally retrieve types if any in order to support typed supersets of JavaScript like TypeScript */
				static const char types_str[] = "types";
				bool has_types = false;

				status = napi_has_named_property(env, function_descriptor, types_str, &has_types);

				node_loader_impl_exception(env, status);

				if (has_types == true)
				{
					status = napi_get_named_property(env, function_descriptor, types_str, &function_types);

					node_loader_impl_exception(env, status);

					/* Check types array type */
					status = napi_typeof(env, function_types, &valuetype);

					node_loader_impl_exception(env, status);

					if (valuetype != napi_object)
					{
						napi_throw_type_error(env, nullptr, "Invalid NodeJS function types");
					}
				}

				/* Optionally retrieve return value type if any in order to support typed supersets of JavaScript like TypeScript */
				static const char ret_str[] = "ret";
				bool has_ret = false;

				status = napi_has_named_property(env, function_descriptor, ret_str, &has_ret);

				node_loader_impl_exception(env, status);

				if (has_ret == true)
				{
					status = napi_get_named_property(env, function_descriptor, ret_str, &function_ret);

					node_loader_impl_exception(env, status);

					/* Check return value type */
					status = napi_typeof(env, function_ret, &valuetype);

					node_loader_impl_exception(env, status);

					if (valuetype != napi_string)
					{
						napi_throw_type_error(env, nullptr, "Invalid NodeJS return type");
					}
				}

				/* Create node function */
				loader_impl_node_function node_func = static_cast<loader_impl_node_function>(malloc(sizeof(struct loader_impl_node_function_type)));

				/* Create reference to function pointer */
				status = napi_create_reference(env, function_ptr, 1, &node_func->func_ref);

				node_loader_impl_exception(env, status);

				node_func->node_impl = discover_safe->node_impl;

				/* Create function */
				function f = function_create(func_name_str, (size_t)function_sig_length, node_func, &function_node_singleton);

				if (f != NULL)
				{
					signature s = function_signature(f);
					scope sp = context_scope(discover_safe->ctx);
					bool is_async = false;

					/* Set function async */
					status = napi_get_value_bool(env, function_is_async, &is_async);

					node_loader_impl_exception(env, status);

					function_async(f, is_async == true ? FUNCTION_ASYNC : FUNCTION_SYNC);

					/* Set return value if any */
					if (has_ret)
					{
						size_t return_type_length;
						char *return_type_str = NULL;

						/* Get return value string length */
						status = napi_get_value_string_utf8(env, function_ret, NULL, 0, &return_type_length);

						node_loader_impl_exception(env, status);

						if (return_type_length > 0)
						{
							return_type_str = static_cast<char *>(malloc(sizeof(char) * (return_type_length + 1)));
						}

						if (return_type_str != NULL)
						{
							/* Get parameter name string */
							status = napi_get_value_string_utf8(env, function_ret, return_type_str, return_type_length + 1, &return_type_length);

							node_loader_impl_exception(env, status);

							signature_set_return(s, loader_impl_type(discover_safe->impl, return_type_str));

							free(return_type_str);
						}
					}

					/* Set signature */
					for (uint32_t arg_index = 0; arg_index < function_sig_length; ++arg_index)
					{
						napi_value parameter_name;
						size_t parameter_name_length;
						char *parameter_name_str = NULL;

						/* Get signature parameter name */
						status = napi_get_element(env, function_sig, arg_index, &parameter_name);

						node_loader_impl_exception(env, status);

						/* Get parameter name string length */
						status = napi_get_value_string_utf8(env, parameter_name, NULL, 0, &parameter_name_length);

						node_loader_impl_exception(env, status);

						if (parameter_name_length > 0)
						{
							parameter_name_str = static_cast<char *>(malloc(sizeof(char) * (parameter_name_length + 1)));
						}

						/* Get parameter name string */
						status = napi_get_value_string_utf8(env, parameter_name, parameter_name_str, parameter_name_length + 1, &parameter_name_length);

						node_loader_impl_exception(env, status);

						/* Check if type info is available */
						if (has_types)
						{
							napi_value parameter_type;
							size_t parameter_type_length;
							char *parameter_type_str = NULL;

							/* Get signature parameter type */
							status = napi_get_element(env, function_types, arg_index, &parameter_type);

							node_loader_impl_exception(env, status);

							/* Get parameter type string length */
							status = napi_get_value_string_utf8(env, parameter_type, NULL, 0, &parameter_type_length);

							node_loader_impl_exception(env, status);

							if (parameter_type_length > 0)
							{
								parameter_type_str = static_cast<char *>(malloc(sizeof(char) * (parameter_type_length + 1)));
							}

							/* Get parameter type string */
							status = napi_get_value_string_utf8(env, parameter_type, parameter_type_str, parameter_type_length + 1, &parameter_type_length);

							node_loader_impl_exception(env, status);

							signature_set(s, (size_t)arg_index, parameter_name_str, loader_impl_type(discover_safe->impl, parameter_type_str));

							if (parameter_type_str != NULL)
							{
								free(parameter_type_str);
							}
						}
						else
						{
							signature_set(s, (size_t)arg_index, parameter_name_str, NULL);
						}

						if (parameter_name_str != NULL)
						{
							free(parameter_name_str);
						}
					}

					scope_define(sp, function_name(f), value_create_function(f));
				}
				else
				{
					free(node_func);
				}

				free(func_name_str);
			}
		}
	}

	/* Close scope */
	status = napi_close_handle_scope(env, handle_scope);

	node_loader_impl_exception(env, status);
}

napi_value node_loader_impl_async_discover_safe(napi_env env, napi_callback_info info)
{
	loader_impl_async_discover_safe discover_safe = NULL;

	napi_status status = napi_get_cb_info(env, info, nullptr, nullptr, nullptr, (void **)&discover_safe);

	node_loader_impl_exception(env, status);

	/* Lock node implementation mutex */
	uv_mutex_lock(&discover_safe->node_impl->mutex);

	/* Store environment for reentrant calls */
	discover_safe->node_impl->env = env;

	/* Call to the implementation function */
	node_loader_impl_discover_safe(env, discover_safe);

	/* Clear environment */
	// discover_safe->node_impl->env = NULL;

	/* Signal discover condition */
	uv_cond_signal(&discover_safe->node_impl->cond);

	uv_mutex_unlock(&discover_safe->node_impl->mutex);

	return nullptr;
}

template <typename T>
void node_loader_impl_thread_safe_function_initialize(napi_env env,
	const char name[], size_t size, napi_value (*callback)(napi_env, napi_callback_info), T **data,
	napi_value *ptr, napi_threadsafe_function *threadsafe_function)
{
	napi_status status;

	/* Create func call function */
	*data = new T();

	/* Initialize call safe function with context */
	status = napi_create_function(env, NULL, 0, callback, static_cast<void *>(*data), ptr);

	node_loader_impl_exception(env, status);

	/* Create call safe function */
	napi_value threadsafe_func_name;

	status = napi_create_string_utf8(env, name, size, &threadsafe_func_name);

	node_loader_impl_exception(env, status);

	// TODO: Does this number must be equivalent to the number of the threads of NodeJS?
	unsigned int processor_count = std::thread::hardware_concurrency();

	status = napi_create_threadsafe_function(env, *ptr,
		nullptr, threadsafe_func_name,
		0, processor_count,
		nullptr, nullptr,
		nullptr, nullptr,
		threadsafe_function);

	node_loader_impl_exception(env, status);
}

template <typename T>
void node_loader_impl_thread_safe_function_destroy(napi_env env,
	T **data, napi_threadsafe_function *threadsafe_function)
{
	/* Release aborting the thread safe function */
	napi_status status = napi_release_threadsafe_function(*threadsafe_function, napi_tsfn_abort);

	node_loader_impl_exception(env, status);

	/* Clear safe arguments */
	delete *data;
}

void *node_loader_impl_register(void *node_impl_ptr, void *env_ptr, void *function_table_object_ptr)
{
	loader_impl_node node_impl = static_cast<loader_impl_node>(node_impl_ptr);
	napi_env env;
	napi_value function_table_object;
	napi_value global;
	napi_status status;

	/* Lock node implementation mutex */
	uv_mutex_lock(&node_impl->mutex);

	/* Retrieve the js thread id */
	node_impl->js_thread_id = std::this_thread::get_id();

	/* Initialize request for destroying */
	node_impl->requested_destroy.store(false);

	/* Obtain environment and function table */
	env = static_cast<napi_env>(env_ptr);
	function_table_object = static_cast<napi_value>(function_table_object_ptr);

	/* Make global object persistent */
	status = napi_get_global(env, &global);

	node_loader_impl_exception(env, status);

	status = napi_create_reference(env, global, 1, &node_impl->global_ref);

	node_loader_impl_exception(env, status);

	/* Make function table object persistent */
	status = napi_create_reference(env, function_table_object, 1, &node_impl->function_table_object_ref);

	node_loader_impl_exception(env, status);

	/* Initialize thread safe functions */
	{
		/* Safe initialize */
		{
			static const char threadsafe_func_name_str[] = "node_loader_impl_async_initialize_safe";

			node_loader_impl_thread_safe_function_initialize<loader_impl_async_initialize_safe_type>(
				env,
				threadsafe_func_name_str, sizeof(threadsafe_func_name_str),
				&node_loader_impl_async_initialize_safe,
				(loader_impl_async_initialize_safe_type **)(&node_impl->initialize_safe),
				&node_impl->initialize_safe_ptr,
				&node_impl->threadsafe_initialize);
		}

		/* Safe load from file */
		{
			static const char threadsafe_func_name_str[] = "node_loader_impl_async_load_from_file_safe";

			node_loader_impl_thread_safe_function_initialize<loader_impl_async_load_from_file_safe_type>(
				env,
				threadsafe_func_name_str, sizeof(threadsafe_func_name_str),
				&node_loader_impl_async_load_from_file_safe,
				(loader_impl_async_load_from_file_safe_type **)(&node_impl->load_from_file_safe),
				&node_impl->load_from_file_safe_ptr,
				&node_impl->threadsafe_load_from_file);
		}

		/* Safe load from memory */
		{
			static const char threadsafe_func_name_str[] = "node_loader_impl_async_load_from_memory_safe";

			node_loader_impl_thread_safe_function_initialize<loader_impl_async_load_from_memory_safe_type>(
				env,
				threadsafe_func_name_str, sizeof(threadsafe_func_name_str),
				&node_loader_impl_async_load_from_memory_safe,
				(loader_impl_async_load_from_memory_safe_type **)(&node_impl->load_from_memory_safe),
				&node_impl->load_from_memory_safe_ptr,
				&node_impl->threadsafe_load_from_memory);
		}

		/* Safe clear */
		{
			static const char threadsafe_func_name_str[] = "node_loader_impl_async_clear_safe";

			node_loader_impl_thread_safe_function_initialize<loader_impl_async_clear_safe_type>(
				env,
				threadsafe_func_name_str, sizeof(threadsafe_func_name_str),
				&node_loader_impl_async_clear_safe,
				(loader_impl_async_clear_safe_type **)(&node_impl->clear_safe),
				&node_impl->clear_safe_ptr,
				&node_impl->threadsafe_clear);
		}

		/* Safe discover */
		{
			static const char threadsafe_func_name_str[] = "node_loader_impl_async_discover_safe";

			node_loader_impl_thread_safe_function_initialize<loader_impl_async_discover_safe_type>(
				env,
				threadsafe_func_name_str, sizeof(threadsafe_func_name_str),
				&node_loader_impl_async_discover_safe,
				(loader_impl_async_discover_safe_type **)(&node_impl->discover_safe),
				&node_impl->discover_safe_ptr,
				&node_impl->threadsafe_discover);
		}

		/* Safe function call */
		{
			static const char threadsafe_func_name_str[] = "node_loader_impl_async_func_call_safe";

			node_loader_impl_thread_safe_function_initialize<loader_impl_async_func_call_safe_type>(
				env,
				threadsafe_func_name_str, sizeof(threadsafe_func_name_str),
				&node_loader_impl_async_func_call_safe,
				(loader_impl_async_func_call_safe_type **)(&node_impl->func_call_safe),
				&node_impl->func_call_safe_ptr,
				&node_impl->threadsafe_func_call);
		}

		/* Safe function await */
		{
			static const char threadsafe_func_name_str[] = "node_loader_impl_async_func_await_safe";

			node_loader_impl_thread_safe_function_initialize<loader_impl_async_func_await_safe_type>(
				env,
				threadsafe_func_name_str, sizeof(threadsafe_func_name_str),
				&node_loader_impl_async_func_await_safe,
				(loader_impl_async_func_await_safe_type **)(&node_impl->func_await_safe),
				&node_impl->func_await_safe_ptr,
				&node_impl->threadsafe_func_await);
		}

		/* Safe function destroy */
		{
			static const char threadsafe_func_name_str[] = "node_loader_impl_async_func_destroy_safe";

			node_loader_impl_thread_safe_function_initialize<loader_impl_async_func_destroy_safe_type>(
				env,
				threadsafe_func_name_str, sizeof(threadsafe_func_name_str),
				&node_loader_impl_async_func_destroy_safe,
				(loader_impl_async_func_destroy_safe_type **)(&node_impl->func_destroy_safe),
				&node_impl->func_destroy_safe_ptr,
				&node_impl->threadsafe_func_destroy);
		}

		/* Safe future await */
		{
			static const char threadsafe_func_name_str[] = "node_loader_impl_async_future_await_safe";

			node_loader_impl_thread_safe_function_initialize<loader_impl_async_future_await_safe_type>(
				env,
				threadsafe_func_name_str, sizeof(threadsafe_func_name_str),
				&node_loader_impl_async_future_await_safe,
				(loader_impl_async_future_await_safe_type **)(&node_impl->future_await_safe),
				&node_impl->future_await_safe_ptr,
				&node_impl->threadsafe_future_await);
		}

		/* Safe future delete */
		{
			static const char threadsafe_func_name_str[] = "node_loader_impl_async_future_delete_safe";

			node_loader_impl_thread_safe_function_initialize<loader_impl_async_future_delete_safe_type>(
				env,
				threadsafe_func_name_str, sizeof(threadsafe_func_name_str),
				&node_loader_impl_async_future_delete_safe,
				(loader_impl_async_future_delete_safe_type **)(&node_impl->future_delete_safe),
				&node_impl->future_delete_safe_ptr,
				&node_impl->threadsafe_future_delete);
		}

		/* Safe destroy */
		{
			static const char threadsafe_func_name_str[] = "node_loader_impl_async_destroy_safe";

			node_loader_impl_thread_safe_function_initialize<loader_impl_async_destroy_safe_type>(
				env,
				threadsafe_func_name_str, sizeof(threadsafe_func_name_str),
				&node_loader_impl_async_destroy_safe,
				(loader_impl_async_destroy_safe_type **)(&node_impl->destroy_safe),
				&node_impl->destroy_safe_ptr,
				&node_impl->threadsafe_destroy);
		}
	}

/* Run test function, this one can be called without thread safe mechanism */
/* because it is run already in the correct V8 thread */
#if (!defined(NDEBUG) || defined(DEBUG) || defined(_DEBUG) || defined(__DEBUG) || defined(__DEBUG__))
	{
		static const char test_str[] = "test";
		napi_value test_str_value;

		bool result = false;

		/* Retrieve test function from object table */
		status = napi_create_string_utf8(env, test_str, sizeof(test_str) - 1, &test_str_value);

		node_loader_impl_exception(env, status);

		status = napi_has_own_property(env, function_table_object, test_str_value, &result);

		node_loader_impl_exception(env, status);

		if (result == true)
		{
			napi_value function_trampoline_test;
			napi_valuetype valuetype;

			status = napi_get_named_property(env, function_table_object, test_str, &function_trampoline_test);

			node_loader_impl_exception(env, status);

			status = napi_typeof(env, function_trampoline_test, &valuetype);

			node_loader_impl_exception(env, status);

			if (valuetype != napi_function)
			{
				napi_throw_type_error(env, nullptr, "Invalid function test in function table object");
			}

			/* Call to test function */
			napi_value return_value;

			status = napi_call_function(env, global, function_trampoline_test, 0, nullptr, &return_value);

			node_loader_impl_exception(env, status);
		}
	}
#endif

	/* Signal start condition */
	uv_cond_signal(&node_impl->cond);

	uv_mutex_unlock(&node_impl->mutex);

	/* TODO: Return */
	return NULL;
}

void node_loader_impl_thread(void *data)
{
	loader_impl_thread thread_data = static_cast<loader_impl_thread>(data);
	loader_impl_node node_impl = thread_data->node_impl;
	configuration config = thread_data->config;

	/* Lock node implementation mutex */
	uv_mutex_lock(&node_impl->mutex);

	/* TODO: Reimplement from here to ... */

	const size_t path_max_length = NODE_LOADER_IMPL_PATH_SIZE;
	node_impl_path exe_path_str = { 0 };
	size_t exe_path_str_size = 0, exe_path_str_offset = 0;

#if defined(WIN32) || defined(_WIN32)
	unsigned int length = GetModuleFileName(NULL, exe_path_str, path_max_length);
#else
	ssize_t length = readlink("/proc/self/exe", exe_path_str, path_max_length);
#endif

	size_t iterator;

	if (length == -1 || length == path_max_length)
	{
		/* Report error (TODO: Implement it with thread safe logs) */
		node_impl->error_message = "Node loader register invalid working directory path";

		/* TODO: Make logs thread safe */
		/* log_write("metacall", LOG_LEVEL_ERROR, "node loader register invalid working directory path (%s)", exe_path_str); */

		/* Signal start condition */
		uv_cond_signal(&node_impl->cond);

		/* Unlock node implementation mutex */
		uv_mutex_unlock(&node_impl->mutex);

		return;
	}

	for (iterator = 0; iterator <= (size_t)length; ++iterator)
	{
#if defined(WIN32) || defined(_WIN32)
		if (exe_path_str[iterator] == '\\')
#else
		if (exe_path_str[iterator] == '/')
#endif
		{
			exe_path_str_offset = iterator + 1;
		}
	}

	exe_path_str_size = (size_t)length - exe_path_str_offset + 1;

	/* Get the boostrap path */
	static const char bootstrap_file_str[] = "bootstrap.js";
	node_impl_path bootstrap_path_str = { 0 };
	size_t bootstrap_path_str_size = 0;

	if (node_loader_impl_bootstrap_path(bootstrap_file_str, config, bootstrap_path_str, &bootstrap_path_str_size) != 0)
	{
		/* Report error (TODO: Implement it with thread safe logs) */
		node_impl->error_message = "LOADER_LIBRARY_PATH not defined, bootstrap.js cannot be found";

		/* Signal start condition */
		uv_cond_signal(&node_impl->cond);

		/* Unlock node implementation mutex */
		uv_mutex_unlock(&node_impl->mutex);

		return;
	}

	/* Get node impl pointer */
	char *node_impl_ptr_str;
	size_t node_impl_ptr_str_size;

	ssize_t node_impl_ptr_length = snprintf(NULL, 0, "%p", (void *)node_impl);

	if (node_impl_ptr_length <= 0)
	{
		/* Report error (TODO: Implement it with thread safe logs) */
		node_impl->error_message = "Invalid node impl pointer length in NodeJS thread";

		/* Signal start condition */
		uv_cond_signal(&node_impl->cond);

		/* Unlock node implementation mutex */
		uv_mutex_unlock(&node_impl->mutex);

		return;
	}

	node_impl_ptr_str_size = (size_t)node_impl_ptr_length + 1;

	node_impl_ptr_str = static_cast<char *>(malloc(sizeof(char) * node_impl_ptr_str_size));

	if (node_impl_ptr_str == NULL)
	{
		/* Report error (TODO: Implement it with thread safe logs) */
		node_impl->error_message = "Invalid node impl pointer initialization in NodeJS thread";

		/* Signal start condition */
		uv_cond_signal(&node_impl->cond);

		/* Unlock node implementation mutex */
		uv_mutex_unlock(&node_impl->mutex);

		return;
	}

	snprintf(node_impl_ptr_str, node_impl_ptr_str_size, "%p", (void *)node_impl);

	/* Get register pointer */
	char *register_ptr_str;
	size_t register_ptr_str_size;

	ssize_t register_ptr_length = snprintf(NULL, 0, "%p", (void *)&node_loader_impl_register);

	if (register_ptr_length <= 0)
	{
		/* Report error (TODO: Implement it with thread safe logs) */
		node_impl->error_message = "Invalid register pointer length in NodeJS thread";

		/* Signal start condition */
		uv_cond_signal(&node_impl->cond);

		/* Unlock node implementation mutex */
		uv_mutex_unlock(&node_impl->mutex);

		return;
	}

	register_ptr_str_size = (size_t)register_ptr_length + 1;

	register_ptr_str = static_cast<char *>(malloc(sizeof(char) * register_ptr_str_size));

	if (register_ptr_str == NULL)
	{
		free(node_impl_ptr_str);

		/* Report error (TODO: Implement it with thread safe logs) */
		node_impl->error_message = "Invalid register pointer initialization in NodeJS thread";

		/* Signal start condition */
		uv_cond_signal(&node_impl->cond);

		/* Unlock node implementation mutex */
		uv_mutex_unlock(&node_impl->mutex);

		return;
	}

	snprintf(register_ptr_str, register_ptr_str_size, "%p", (void *)&node_loader_impl_register);

	/* Define argv_str contigously allocated with: executable name, bootstrap file, node impl pointer and register pointer */
	size_t argv_str_size = exe_path_str_size + bootstrap_path_str_size + node_impl_ptr_str_size + register_ptr_str_size;
	char *argv_str = static_cast<char *>(malloc(sizeof(char) * argv_str_size));

	if (argv_str == NULL)
	{
		free(node_impl_ptr_str);
		free(register_ptr_str);

		/* Report error (TODO: Implement it with thread safe logs) */
		node_impl->error_message = "Invalid argv initialization in NodeJS thread";

		/* Signal start condition */
		uv_cond_signal(&node_impl->cond);

		/* Unlock node implementation mutex */
		uv_mutex_unlock(&node_impl->mutex);

		return;
	}

	/* Initialize the argv string memory */
	memset(argv_str, 0, sizeof(char) * argv_str_size);

	memcpy(&argv_str[0], &exe_path_str[exe_path_str_offset], exe_path_str_size);
	memcpy(&argv_str[exe_path_str_size], bootstrap_path_str, bootstrap_path_str_size);
	memcpy(&argv_str[exe_path_str_size + bootstrap_path_str_size], node_impl_ptr_str, node_impl_ptr_str_size);
	memcpy(&argv_str[exe_path_str_size + bootstrap_path_str_size + node_impl_ptr_str_size], register_ptr_str, register_ptr_str_size);

	free(node_impl_ptr_str);
	free(register_ptr_str);

	/* Define argv */
	char *argv[] = {
		&argv_str[0],
		&argv_str[exe_path_str_size],
		&argv_str[exe_path_str_size + bootstrap_path_str_size],
		&argv_str[exe_path_str_size + bootstrap_path_str_size + node_impl_ptr_str_size],
		NULL
	};

	int argc = 4;

	/* TODO: ... reimplement until here */

	node_impl->thread_loop = uv_default_loop();

#if defined(__POSIX__)
	{
		/* In node::PlatformInit(), we squash all signal handlers for non-shared lib
		build. In order to run test cases against shared lib build, we also need
		to do the same thing for shared lib build here, but only for SIGPIPE for
		now. If node::PlatformInit() is moved to here, then this section could be
		removed. */
		struct sigaction act;
		memset(&act, 0, sizeof(act));
		act.sa_handler = SIG_IGN;
		sigaction(SIGPIPE, &act, nullptr);
	}
#endif

	/* TODO: Review this, it generates a memory leak in line with 'auxv->a_type' */
	/*
	#if defined(__linux__)
	{
		char** envp = environ;
		while (*envp++ != nullptr) {}
		Elf_auxv_t* auxv = reinterpret_cast<Elf_auxv_t*>(envp);
		for (; auxv->a_type != AT_NULL; auxv++)
		{
			if (auxv->a_type == AT_SECURE)
			{
				node::linux_at_secure = auxv->a_un.a_val;
				break;
			}
		}
	}
	#endif
	*/

	/* Unlock node implementation mutex */
	uv_mutex_unlock(&node_impl->mutex);

	/* Start NodeJS runtime */
	int result = node::Start(argc, reinterpret_cast<char **>(argv));

	/* Lock node implementation mutex */
	uv_mutex_lock(&node_impl->mutex);

	node_impl->result = result;
	free(argv_str);

	/* Unlock node implementation mutex */
	uv_mutex_unlock(&node_impl->mutex);
}

#ifdef __ANDROID__
void node_loader_impl_thread_log(void *data)
{
	loader_impl_node node_impl = *(static_cast<loader_impl_node *>(data));
	char buffer[128];
	size_t size = 0;

	/* Implement manual buffering for NodeJS stdio */
	while ((size = read(node_impl->pfd[0], buffer, sizeof(buffer) - 1)) > 0)
	{
		if (size > 0 && buffer[size - 1] == '\n')
		{
			--size;
		}

		buffer[size] = '\0';

		__android_log_print(ANDROID_LOG_DEBUG, "MetaCall", buffer);
	}
}
#endif

loader_impl_data node_loader_impl_initialize(loader_impl impl, configuration config)
{
	loader_impl_node node_impl;

	(void)impl;

	/* Initialize Node Loader Trampoline */
	{
		static napi_module node_loader_trampoline_module = {
			NAPI_MODULE_VERSION,
			0x01, /* NM_F_BUILTIN */
			__FILE__,
			node_loader_trampoline_initialize,
			"node_loader_trampoline_module",
			NULL,
			{ 0 }
		};

		napi_module_register(&node_loader_trampoline_module);
	}

	/* Initialize Node Loader Port */
	{
		static napi_module node_loader_port_module = {
			NAPI_MODULE_VERSION,
			0x01, /* NM_F_BUILTIN */
			__FILE__,
			node_loader_port_initialize,
			"node_loader_port_module",
			NULL,
			{ 0 }
		};

		napi_module_register(&node_loader_port_module);
	}

	node_impl = new loader_impl_node_type();

	if (node_impl == nullptr)
	{
		return NULL;
	}

	/* Initialize environment for reentrant calls */
	node_impl->env = NULL;

	/* TODO: On error, delete dup, condition and mutex */

	/* Disable stdio buffering, it interacts poorly with printf()
	calls elsewhere in the program (e.g., any logging from V8.) */
	setvbuf(stdout, nullptr, _IONBF, 0);
	setvbuf(stderr, nullptr, _IONBF, 0);

	/* Duplicate stdin, stdout, stderr */
	node_impl->stdin_copy = dup(STDIN_FILENO);
	node_impl->stdout_copy = dup(STDOUT_FILENO);
	node_impl->stderr_copy = dup(STDERR_FILENO);

#ifdef __ANDROID__
	{
		pipe(node_impl->pfd);
		dup2(node_impl->pfd[1], 1);
		dup2(node_impl->pfd[1], 2);
	}
#endif

	/* Initialize syncronization */
	if (uv_cond_init(&node_impl->cond) != 0)
	{
		log_write("metacall", LOG_LEVEL_ERROR, "Invalid NodeJS Thread condition creation");

		/* TODO: Clear resources */

		delete node_impl;

		return NULL;
	}

	if (uv_mutex_init(&node_impl->mutex) != 0)
	{
		log_write("metacall", LOG_LEVEL_ERROR, "Invalid NodeJS Thread mutex creation");

		/* TODO: Clear resources */

		delete node_impl;

		return NULL;
	}

	/* Initialize lock info */
	node_impl->locked.store(false);

	/* Initialize execution result */
	node_impl->result = 1;
	node_impl->error_message = NULL;

/* Create NodeJS logging thread */
#ifdef __ANDROID__
	{
		if (uv_thread_create(&node_impl->thread_log_id, node_loader_impl_thread_log, &node_impl) != 0)
		{
			log_write("metacall", LOG_LEVEL_ERROR, "Invalid NodeJS Logging Thread creation");

			/* TODO: Clear resources */

			delete node_impl;

			return NULL;
		}
	}
#endif

	struct loader_impl_thread_type thread_data = {
		node_impl,
		config
	};

	/* Create NodeJS thread */
	if (uv_thread_create(&node_impl->thread, node_loader_impl_thread, &thread_data) != 0)
	{
		log_write("metacall", LOG_LEVEL_ERROR, "Invalid NodeJS Thread creation");

		/* TODO: Clear resources */

		delete node_impl;

		return NULL;
	}

	/* Wait until start has been launch */
	uv_mutex_lock(&node_impl->mutex);

	uv_cond_wait(&node_impl->cond, &node_impl->mutex);

	if (node_impl->error_message != NULL)
	{
		uv_mutex_unlock(&node_impl->mutex);

		/* TODO: Remove this when implementing thread safe */
		log_write("metacall", LOG_LEVEL_ERROR, node_impl->error_message);

		return NULL;
	}

	uv_mutex_unlock(&node_impl->mutex);

	/* Call initialize function with thread safe */
	{
		napi_status status;
		int result = 1;

		/* Set up initialize safe arguments */
		node_impl->initialize_safe->node_impl = node_impl;
		node_impl->initialize_safe->result = 0;

		/* Check if we are in the JavaScript thread */
		if (node_impl->js_thread_id == std::this_thread::get_id())
		{
			/* We are already in the V8 thread, we can call safely */
			node_loader_impl_initialize_safe(node_impl->env, node_impl->initialize_safe);

			/* Set up return of the function call */
			result = node_impl->initialize_safe->result;
		}
		/* Lock the mutex and set the parameters */
		else if (node_impl->locked.load() == false && uv_mutex_trylock(&node_impl->mutex) == 0)
		{
			node_impl->locked.store(true);

			/* Acquire the thread safe function in order to do the call */
			status = napi_acquire_threadsafe_function(node_impl->threadsafe_initialize);

			if (status != napi_ok)
			{
				log_write("metacall", LOG_LEVEL_ERROR, "Invalid to aquire thread safe initialize function in NodeJS loader");
			}

			/* Execute the thread safe call in a nonblocking manner */
			status = napi_call_threadsafe_function(node_impl->threadsafe_initialize, nullptr, napi_tsfn_nonblocking);

			if (status != napi_ok)
			{
				log_write("metacall", LOG_LEVEL_ERROR, "Invalid to call to thread safe initialize function in NodeJS loader");
			}

			/* Release initialize safe function */
			status = napi_release_threadsafe_function(node_impl->threadsafe_initialize, napi_tsfn_release);

			if (status != napi_ok)
			{
				log_write("metacall", LOG_LEVEL_ERROR, "Invalid to release thread safe initialize function in NodeJS loader");
			}

			/* Wait for the execution of the safe call */
			uv_cond_wait(&node_impl->cond, &node_impl->mutex);

			/* Set up return of the function call */
			result = node_impl->initialize_safe->result;

			node_impl->locked.store(false);

			/* Unlock the mutex */
			uv_mutex_unlock(&node_impl->mutex);
		}
		else
		{
			log_write("metacall", LOG_LEVEL_ERROR, "Potential deadlock detected in node_loader_impl_initialize, the call has not been executed in order to avoid the deadlock");
		}

		if (result != 0)
		{
			/* TODO: Implement better error message */
			log_write("metacall", LOG_LEVEL_ERROR, "Call to initialization function node_loader_impl_async_initialize_safe failed");

			/* TODO: Handle properly the error */
		}
	}

	/* Register initialization */
	loader_initialization_register(impl);

	return node_impl;
}

int node_loader_impl_execution_path(loader_impl impl, const loader_naming_path path)
{
	/* TODO */

	(void)impl;
	(void)path;

	return 0;
}

loader_handle node_loader_impl_load_from_file(loader_impl impl, const loader_naming_path paths[], size_t size)
{
	loader_impl_node node_impl = static_cast<loader_impl_node>(loader_impl_get(impl));
	napi_ref handle_ref = NULL;
	napi_status status;

	if (node_impl == NULL || size == 0)
	{
		return NULL;
	}

	/* Set up load from file safe arguments */
	node_impl->load_from_file_safe->node_impl = node_impl;
	node_impl->load_from_file_safe->paths = paths;
	node_impl->load_from_file_safe->size = size;
	node_impl->load_from_file_safe->handle_ref = NULL;

	/* Check if we are in the JavaScript thread */
	if (node_impl->js_thread_id == std::this_thread::get_id())
	{
		/* We are already in the V8 thread, we can call safely */
		node_loader_impl_load_from_file_safe(node_impl->env, node_impl->load_from_file_safe);

		/* Retreive the result handle */
		handle_ref = node_impl->load_from_file_safe->handle_ref;
	}
	/* Lock the mutex and set the parameters */
	else if (node_impl->locked.load() == false && uv_mutex_trylock(&node_impl->mutex) == 0)
	{
		node_impl->locked.store(true);

		/* Acquire the thread safe function in order to do the call */
		status = napi_acquire_threadsafe_function(node_impl->threadsafe_load_from_file);

		if (status != napi_ok)
		{
			log_write("metacall", LOG_LEVEL_ERROR, "Invalid to aquire thread safe load from file function in NodeJS loader");
		}

		/* Execute the thread safe call in a nonblocking manner */
		status = napi_call_threadsafe_function(node_impl->threadsafe_load_from_file, nullptr, napi_tsfn_nonblocking);

		if (status != napi_ok)
		{
			log_write("metacall", LOG_LEVEL_ERROR, "Invalid to call to thread safe load from file function in NodeJS loader");
		}

		/* Release call safe function */
		status = napi_release_threadsafe_function(node_impl->threadsafe_load_from_file, napi_tsfn_release);

		if (status != napi_ok)
		{
			log_write("metacall", LOG_LEVEL_ERROR, "Invalid to release thread safe load from file function in NodeJS loader");
		}

		/* Wait for the execution of the safe call */
		uv_cond_wait(&node_impl->cond, &node_impl->mutex);

		/* Retreive the result handle */
		handle_ref = node_impl->load_from_file_safe->handle_ref;

		node_impl->locked.store(false);

		/* Unlock call safe mutex */
		uv_mutex_unlock(&node_impl->mutex);
	}
	else
	{
		log_write("metacall", LOG_LEVEL_ERROR, "Potential deadlock detected in node_loader_impl_load_from_file, the call has not been executed in order to avoid the deadlock");
	}

	return static_cast<loader_handle>(handle_ref);
}

loader_handle node_loader_impl_load_from_memory(loader_impl impl, const loader_naming_name name, const char *buffer, size_t size)
{
	loader_impl_node node_impl = static_cast<loader_impl_node>(loader_impl_get(impl));
	napi_ref handle_ref = NULL;
	napi_status status;

	if (node_impl == NULL || buffer == NULL || size == 0)
	{
		return NULL;
	}

	/* Set up load from memory safe arguments */
	node_impl->load_from_memory_safe->node_impl = node_impl;
	node_impl->load_from_memory_safe->name = name;
	node_impl->load_from_memory_safe->buffer = buffer;
	node_impl->load_from_memory_safe->size = size;
	node_impl->load_from_memory_safe->handle_ref = NULL;

	/* Check if we are in the JavaScript thread */
	if (node_impl->js_thread_id == std::this_thread::get_id())
	{
		/* We are already in the V8 thread, we can call safely */
		node_loader_impl_load_from_memory_safe(node_impl->env, node_impl->load_from_memory_safe);

		/* Retreive the result handle */
		handle_ref = node_impl->load_from_memory_safe->handle_ref;
	}
	/* Lock the mutex and set the parameters */
	else if (node_impl->locked.load() == false && uv_mutex_trylock(&node_impl->mutex) == 0)
	{
		node_impl->locked.store(true);

		/* Acquire the thread safe function in order to do the call */
		status = napi_acquire_threadsafe_function(node_impl->threadsafe_load_from_memory);

		if (status != napi_ok)
		{
			log_write("metacall", LOG_LEVEL_ERROR, "Invalid to aquire thread safe load from memory function in NodeJS loader");
		}

		/* Execute the thread safe call in a nonblocking manner */
		status = napi_call_threadsafe_function(node_impl->threadsafe_load_from_memory, nullptr, napi_tsfn_nonblocking);

		if (status != napi_ok)
		{
			log_write("metacall", LOG_LEVEL_ERROR, "Invalid to call to thread safe load from memory function in NodeJS loader");
		}

		/* Release call safe function */
		status = napi_release_threadsafe_function(node_impl->threadsafe_load_from_memory, napi_tsfn_release);

		if (status != napi_ok)
		{
			log_write("metacall", LOG_LEVEL_ERROR, "Invalid to release thread safe load from memory function in NodeJS loader");
		}

		/* Wait for the execution of the safe call */
		uv_cond_wait(&node_impl->cond, &node_impl->mutex);

		/* Retreive the result handle */
		handle_ref = node_impl->load_from_memory_safe->handle_ref;

		node_impl->locked.store(false);

		/* Unlock call safe mutex */
		uv_mutex_unlock(&node_impl->mutex);
	}
	else
	{
		log_write("metacall", LOG_LEVEL_ERROR, "Potential deadlock detected in node_loader_impl_load_from_memory, the call has not been executed in order to avoid the deadlock");
	}

	return static_cast<loader_handle>(handle_ref);
}

loader_handle node_loader_impl_load_from_package(loader_impl impl, const loader_naming_path path)
{
	/* TODO */

	(void)impl;
	(void)path;

	return NULL;
}

int node_loader_impl_clear(loader_impl impl, loader_handle handle)
{
	loader_impl_node node_impl = static_cast<loader_impl_node>(loader_impl_get(impl));
	napi_ref handle_ref = static_cast<napi_ref>(handle);
	napi_status status;

	if (node_impl == NULL || handle_ref == NULL)
	{
		return 1;
	}

	/* Set up clear safe arguments */
	node_impl->clear_safe->node_impl = node_impl;
	node_impl->clear_safe->handle_ref = handle_ref;

	/* Check if we are in the JavaScript thread */
	if (node_impl->js_thread_id == std::this_thread::get_id())
	{
		/* We are already in the V8 thread, we can call safely */
		node_loader_impl_clear_safe(node_impl->env, node_impl->clear_safe);
	}
	/* Lock the mutex and set the parameters */
	else if (node_impl->locked.load() == false && uv_mutex_trylock(&node_impl->mutex) == 0)
	{
		node_impl->locked.store(true);

		/* Acquire the thread safe function in order to do the call */
		status = napi_acquire_threadsafe_function(node_impl->threadsafe_clear);

		if (status != napi_ok)
		{
			log_write("metacall", LOG_LEVEL_ERROR, "Invalid to aquire thread safe clear function in NodeJS loader");
		}

		/* Execute the thread safe call in a nonblocking manner */
		status = napi_call_threadsafe_function(node_impl->threadsafe_clear, nullptr, napi_tsfn_nonblocking);

		if (status != napi_ok)
		{
			log_write("metacall", LOG_LEVEL_ERROR, "Invalid to call to thread safe clear function in NodeJS loader");
		}

		/* Release call safe function */
		status = napi_release_threadsafe_function(node_impl->threadsafe_clear, napi_tsfn_release);

		if (status != napi_ok)
		{
			log_write("metacall", LOG_LEVEL_ERROR, "Invalid to release thread safe clear function in NodeJS loader");
		}

		/* Wait for the execution of the safe call */
		uv_cond_wait(&node_impl->cond, &node_impl->mutex);

		node_impl->locked.store(false);

		/* Unlock call safe mutex */
		uv_mutex_unlock(&node_impl->mutex);
	}
	else
	{
		log_write("metacall", LOG_LEVEL_ERROR, "Potential deadlock detected in node_loader_impl_clear, the call has not been executed in order to avoid the deadlock");
	}

	return 0;
}

int node_loader_impl_discover(loader_impl impl, loader_handle handle, context ctx)
{
	loader_impl_node node_impl = static_cast<loader_impl_node>(loader_impl_get(impl));
	napi_ref handle_ref = static_cast<napi_ref>(handle);
	napi_status status;

	if (node_impl == NULL || handle == NULL || ctx == NULL)
	{
		return 1;
	}

	/* Set up discover safe arguments */
	node_impl->discover_safe->impl = impl;
	node_impl->discover_safe->node_impl = node_impl;
	node_impl->discover_safe->handle_ref = handle_ref;
	node_impl->discover_safe->ctx = ctx;

	/* Check if we are in the JavaScript thread */
	if (node_impl->js_thread_id == std::this_thread::get_id())
	{
		/* We are already in the V8 thread, we can call safely */
		node_loader_impl_discover_safe(node_impl->env, node_impl->discover_safe);
	}
	/* Lock the mutex and set the parameters */
	else if (node_impl->locked.load() == false && uv_mutex_trylock(&node_impl->mutex) == 0)
	{
		node_impl->locked.store(true);

		/* Acquire the thread safe function in order to do the call */
		status = napi_acquire_threadsafe_function(node_impl->threadsafe_discover);

		if (status != napi_ok)
		{
			log_write("metacall", LOG_LEVEL_ERROR, "Invalid to aquire thread safe discover function in NodeJS loader");
		}

		/* Execute the thread safe call in a nonblocking manner */
		status = napi_call_threadsafe_function(node_impl->threadsafe_discover, nullptr, napi_tsfn_nonblocking);

		if (status != napi_ok)
		{
			log_write("metacall", LOG_LEVEL_ERROR, "Invalid to call to thread safe discover function in NodeJS loader");
		}

		/* Release call safe function */
		status = napi_release_threadsafe_function(node_impl->threadsafe_discover, napi_tsfn_release);

		if (status != napi_ok)
		{
			log_write("metacall", LOG_LEVEL_ERROR, "Invalid to release thread safe discover function in NodeJS loader");
		}

		/* Wait for the execution of the safe call */
		uv_cond_wait(&node_impl->cond, &node_impl->mutex);

		node_impl->locked.store(false);

		/* Unlock call safe mutex */
		uv_mutex_unlock(&node_impl->mutex);
	}
	else
	{
		log_write("metacall", LOG_LEVEL_ERROR, "Potential deadlock detected in node_loader_impl_discover, the call has not been executed in order to avoid the deadlock");
	}

	return 0;
}

void node_loader_impl_destroy_safe(napi_env env, loader_impl_async_destroy_safe destroy_safe)
{
	napi_status status;
	napi_handle_scope handle_scope;

	loader_impl_node node_impl = destroy_safe->node_impl;

	/* Create scope */
	status = napi_open_handle_scope(env, &handle_scope);

	node_loader_impl_exception(env, status);

	/* Retrieve the number of async resources in the event loop */
	{
		static const char async_count_str[] = "async_count";
		napi_value async_count_str_value;
		napi_value function_table_object;
		bool result = false;

		/* Get function table object from reference */
		status = napi_get_reference_value(env, node_impl->function_table_object_ref, &function_table_object);

		node_loader_impl_exception(env, status);

		/* Retrieve async count function from object table */
		status = napi_create_string_utf8(env, async_count_str, sizeof(async_count_str) - 1, &async_count_str_value);

		node_loader_impl_exception(env, status);

		status = napi_has_own_property(env, function_table_object, async_count_str_value, &result);

		node_loader_impl_exception(env, status);

		if (result == true)
		{
			napi_value function_trampoline_async_count;
			napi_valuetype valuetype;

			status = napi_get_named_property(env, function_table_object, async_count_str, &function_trampoline_async_count);

			node_loader_impl_exception(env, status);

			status = napi_typeof(env, function_trampoline_async_count, &valuetype);

			node_loader_impl_exception(env, status);

			if (valuetype != napi_function)
			{
				napi_throw_type_error(env, nullptr, "Invalid function async_count in function table object");
			}

			/* Call to async count function */
			napi_value global, return_value;

			status = napi_get_global(env, &global);

			node_loader_impl_exception(env, status);

			status = napi_call_function(env, global, function_trampoline_async_count, 0, nullptr, &return_value);

			node_loader_impl_exception(env, status);

			/* If there is no async resources, we can destroy directly, otherwise request for destroy */
			uint32_t async_count = 0;

			status = napi_get_value_uint32(env, return_value, &async_count);

			node_loader_impl_exception(env, status);

			if (async_count == 0)
			{
				node_loader_impl_destroy_safe_impl(node_impl, env);
			}
			else
			{
				node_impl->requested_destroy.store(true);
			}
		}
	}

	/* Close scope */
	status = napi_close_handle_scope(env, handle_scope);

	node_loader_impl_exception(env, status);
}

napi_value node_loader_impl_async_destroy_safe(napi_env env, napi_callback_info info)
{
	loader_impl_node node_impl;
	loader_impl_async_destroy_safe destroy_safe = NULL;

	napi_status status = napi_get_cb_info(env, info, nullptr, nullptr, nullptr, (void**)&destroy_safe);

	node_loader_impl_exception(env, status);

	/* Lock the call safe mutex and get the parameters */
	uv_mutex_lock(&destroy_safe->node_impl->mutex);

	/* Store node impl reference because destroy_safe gets deteled after calling node_loader_impl_destroy_safe */
	node_impl = destroy_safe->node_impl;

	/* Store environment for reentrant calls */
	node_impl->env = env;

	/* Call to the implementation function */
	node_loader_impl_destroy_safe(env, destroy_safe);

	/* Clear environment */
	// node_impl->env = NULL;

	/* Signal destroy condition */
	uv_cond_signal(&node_impl->cond);

	uv_mutex_unlock(&node_impl->mutex);

	return nullptr;
}

void node_loader_impl_walk(uv_handle_t * handle, void * arg)
{
	(void)arg;

	/* TODO: This method also deletes the handle flush_tasks_ inside the NodePlatform class. */
	/* So, now I don't know how to identify this pointer in order to avoid closing it... */
	/* By this way, I prefer to make valgrind angry instead of closing it with an abort or an exception */

	(void)handle;

	/*
	if (!uv_is_closing(handle))
	{
		uv_close(handle, NULL);
	}
	*/
}

void node_loader_impl_destroy_safe_impl(loader_impl_node node_impl, napi_env env)
{
	uint32_t ref_count = 0;
	napi_status status;

	/* Destroy children loaders (any loader initialized in the current V8 thread should be deleted first) */
	loader_unload_children();

	/* Clear thread safe functions */
	{
		/* Safe initialize */
		{
			node_loader_impl_thread_safe_function_destroy<loader_impl_async_initialize_safe_type>(
				env,
				(loader_impl_async_initialize_safe_type **)(&node_impl->initialize_safe),
				&node_impl->threadsafe_initialize);
		}

		/* Safe load from file */
		{
			node_loader_impl_thread_safe_function_destroy<loader_impl_async_load_from_file_safe_type>(
				env,
				(loader_impl_async_load_from_file_safe_type **)(&node_impl->load_from_file_safe),
				&node_impl->threadsafe_load_from_file);
		}

		/* Safe load from memory */
		{
			node_loader_impl_thread_safe_function_destroy<loader_impl_async_load_from_memory_safe_type>(
				env,
				(loader_impl_async_load_from_memory_safe_type **)(&node_impl->load_from_memory_safe),
				&node_impl->threadsafe_load_from_memory);
		}

		/* Safe clear */
		{
			node_loader_impl_thread_safe_function_destroy<loader_impl_async_clear_safe_type>(
				env,
				(loader_impl_async_clear_safe_type **)(&node_impl->clear_safe),
				&node_impl->threadsafe_clear);
		}

		/* Safe discover */
		{
			node_loader_impl_thread_safe_function_destroy<loader_impl_async_discover_safe_type>(
				env,
				(loader_impl_async_discover_safe_type **)(&node_impl->discover_safe),
				&node_impl->threadsafe_discover);
		}

		/* Safe function call */
		{
			node_loader_impl_thread_safe_function_destroy<loader_impl_async_func_call_safe_type>(
				env,
				(loader_impl_async_func_call_safe_type **)(&node_impl->func_call_safe),
				&node_impl->threadsafe_func_call);
		}

		/* Safe function await */
		{
			node_loader_impl_thread_safe_function_destroy<loader_impl_async_func_await_safe_type>(
				env,
				(loader_impl_async_func_await_safe_type **)(&node_impl->func_await_safe),
				&node_impl->threadsafe_func_await);
		}

		/* Safe function destroy */
		{
			node_loader_impl_thread_safe_function_destroy<loader_impl_async_func_destroy_safe_type>(
				env,
				(loader_impl_async_func_destroy_safe_type **)(&node_impl->func_destroy_safe),
				&node_impl->threadsafe_func_destroy);
		}

		/* Safe future await */
		{
			node_loader_impl_thread_safe_function_destroy<loader_impl_async_future_await_safe_type>(
				env,
				(loader_impl_async_future_await_safe_type **)(&node_impl->future_await_safe),
				&node_impl->threadsafe_future_await);
		}

		/* Safe future delete */
		{
			node_loader_impl_thread_safe_function_destroy<loader_impl_async_future_delete_safe_type>(
				env,
				(loader_impl_async_future_delete_safe_type **)(&node_impl->future_delete_safe),
				&node_impl->threadsafe_future_delete);
		}

		/* Safe destroy */
		{
			node_loader_impl_thread_safe_function_destroy<loader_impl_async_destroy_safe_type>(
				env,
				(loader_impl_async_destroy_safe_type **)(&node_impl->destroy_safe),
				&node_impl->threadsafe_destroy);
		}
	}

	/* Clear persistent references */
	status = napi_reference_unref(env, node_impl->global_ref, &ref_count);

	node_loader_impl_exception(env, status);

	if (ref_count != 0)
	{
		/* TODO: Error handling */
	}

	status = napi_delete_reference(env, node_impl->global_ref);

	node_loader_impl_exception(env, status);

	status = napi_reference_unref(env, node_impl->function_table_object_ref, &ref_count);

	node_loader_impl_exception(env, status);

	if (ref_count != 0)
	{
		/* TODO: Error handling */
	}

	status = napi_delete_reference(env, node_impl->function_table_object_ref);

	node_loader_impl_exception(env, status);

	/* Clear event loop */
	{
		/* Stop event loop */
		uv_stop(node_impl->thread_loop);

		/* Clear event loop */
		uv_walk(node_impl->thread_loop, node_loader_impl_walk, NULL);

		while (uv_run(node_impl->thread_loop, UV_RUN_DEFAULT) != 0)
			;

		/* Destroy node loop */
		if (uv_loop_alive(node_impl->thread_loop) != 0)
		{
			/* TODO: Make logs thread safe */
			/* log_write("metacall", LOG_LEVEL_ERROR, "NodeJS event loop should not be alive"); */
			printf("NodeJS Loader Error: NodeJS event loop should not be alive\n");
			fflush(stdout);
		}

/* Note: This evaluates to true always due to stdin and stdout handles,
		which are closed anyway on thread join. So it is removed by now. */
#if 0
		/* TODO: Check how to delete properly all handles */
		if (uv_loop_close(node_impl->thread_loop) == UV_EBUSY)
		{
			/* TODO: Make logs thread safe */
			/* log_write("metacall", LOG_LEVEL_ERROR, "NodeJS event loop should not be busy"); */
			printf("NodeJS Loader Error: NodeJS event loop should not be busy\n");
			fflush(stdout);
		}
#endif
	}
}

bool node_loader_impl_requested_destroy(loader_impl_node node_impl)
{
<<<<<<< HEAD
	loader_impl_node node_impl;
	loader_impl_async_destroy_safe destroy_safe = NULL;

	napi_status status = napi_get_cb_info(env, info, nullptr, nullptr, nullptr, (void **)&destroy_safe);

	node_loader_impl_exception(env, status);

	/* Lock the call safe mutex and get the parameters */
	uv_mutex_lock(&destroy_safe->node_impl->mutex);

	/* Store node impl reference because destroy_safe gets deteled after calling node_loader_impl_destroy_safe */
	node_impl = destroy_safe->node_impl;

	/* Store environment for reentrant calls */
	node_impl->env = env;

	/* Call to the implementation function */
	node_loader_impl_destroy_safe(env, destroy_safe);

	/* Clear environment */
	// node_impl->env = NULL;

	/* Signal destroy condition */
	uv_cond_signal(&node_impl->cond);

	uv_mutex_unlock(&node_impl->mutex);

	return nullptr;
}

void node_loader_impl_walk(uv_handle_t *handle, void *arg)
{
	(void)arg;

	/* TODO: This method also deletes the handle flush_tasks_ inside the NodePlatform class. */
	/* So, now I don't know how to identify this pointer in order to avoid closing it... */
	/* By this way, I prefer to make valgrind angry instead of closing it with an abort or an exception */

	(void)handle;

	/*
	if (!uv_is_closing(handle))
	{
		uv_close(handle, NULL);
	}
	*/
=======
	return node_impl->requested_destroy.load();
>>>>>>> 9b64ee53
}

int node_loader_impl_destroy(loader_impl impl)
{
	loader_impl_node node_impl = static_cast<loader_impl_node>(loader_impl_get(impl));

	if (node_impl == NULL)
	{
		return 1;
	}

	/* Call destroy function with thread safe */
	{
		napi_status status;

		/* Set up destroy safe arguments */
		node_impl->destroy_safe->node_impl = node_impl;

		/* Check if we are in the JavaScript thread */
		if (node_impl->js_thread_id == std::this_thread::get_id())
		{
			/* We are already in the V8 thread, we can call safely */
			node_loader_impl_destroy_safe(node_impl->env, node_impl->destroy_safe);
		}
		/* Lock the mutex and set the parameters */
		else if (node_impl->locked.load() == false && uv_mutex_trylock(&node_impl->mutex) == 0)
		{
			node_impl->locked.store(true);

			/* Acquire the thread safe function in order to do the call */
			status = napi_acquire_threadsafe_function(node_impl->threadsafe_destroy);

			if (status != napi_ok)
			{
				log_write("metacall", LOG_LEVEL_ERROR, "Invalid to aquire thread safe destroy function in NodeJS loader");
			}

			/* Execute the thread safe call in a nonblocking manner */
			status = napi_call_threadsafe_function(node_impl->threadsafe_destroy, nullptr, napi_tsfn_nonblocking);

			if (status != napi_ok)
			{
				log_write("metacall", LOG_LEVEL_ERROR, "Invalid to call to thread safe destroy function in NodeJS loader");
			}

			/* Release call safe function */
			status = napi_release_threadsafe_function(node_impl->threadsafe_destroy, napi_tsfn_release);

			if (status != napi_ok)
			{
				log_write("metacall", LOG_LEVEL_ERROR, "Invalid to release thread safe destroy function in NodeJS loader");
			}

			/* Wait for the execution of the safe call */
			uv_cond_wait(&node_impl->cond, &node_impl->mutex);

			node_impl->locked.store(false);

			/* Unlock call safe mutex */
			uv_mutex_unlock(&node_impl->mutex);
		}
		else
		{
			log_write("metacall", LOG_LEVEL_ERROR, "Potential deadlock detected in node_loader_impl_destroy, the call has not been executed in order to avoid the deadlock");
		}
	}

	/* Wait for node thread to finish */
	uv_thread_join(&node_impl->thread);

	/* Clear condition syncronization object */
	uv_cond_destroy(&node_impl->cond);

	/* Clear mutex syncronization object */
	uv_mutex_destroy(&node_impl->mutex);

#ifdef __ANDROID__
	/* Close file descriptors */
	close(node_impl->pfd[0]);
	close(node_impl->pfd[1]);

	/* Wait for node log thread to finish */
	uv_thread_join(&node_impl->thread_log_id);
#endif

	/* Print NodeJS execution result */
	log_write("metacall", LOG_LEVEL_INFO, "NodeJS execution return status %d", node_impl->result);

	/* Restore stdin, stdout, stderr */
	dup2(node_impl->stdin_copy, STDIN_FILENO);
	dup2(node_impl->stdout_copy, STDOUT_FILENO);
	dup2(node_impl->stderr_copy, STDERR_FILENO);

	delete node_impl;

	return 0;
}
<|MERGE_RESOLUTION|>--- conflicted
+++ resolved
@@ -1,4865 +1,4816 @@
-/*
- *	Loader Library by Parra Studios
- *	Copyright (C) 2016 - 2021 Vicente Eduardo Ferrer Garcia <vic798@gmail.com>
- *
- *	A plugin for loading nodejs code at run-time into a process.
- *
- */
-
-#if defined(WIN32) || defined(_WIN32)
-	#define WIN32_LEAN_AND_MEAN
-	#include <windows.h>
-	#include <io.h>
-	#ifndef dup
-		#define dup _dup
-	#endif
-	#ifndef dup2
-		#define dup2 _dup2
-	#endif
-	#ifndef STDIN_FILENO
-		#define STDIN_FILENO _fileno(stdin)
-	#endif
-	#ifndef STDOUT_FILENO
-		#define STDOUT_FILENO _fileno(stdout)
-	#endif
-	#ifndef STDERR_FILENO
-		#define STDERR_FILENO _fileno(stderr)
-	#endif
-#else
-	#include <unistd.h>
-#endif
-
-#if defined(__POSIX__)
-	#include <signal.h>
-#endif
-
-#ifdef __linux__
-	#include <elf.h>
-	#ifdef __LP64__
-		#define Elf_auxv_t Elf64_auxv_t
-	#else
-		#define Elf_auxv_t Elf32_auxv_t
-	#endif /* __LP64__ */
-extern char **environ;
-#endif /* __linux__ */
-
-#include <node_loader/node_loader_bootstrap.h>
-#include <node_loader/node_loader_impl.h>
-#include <node_loader/node_loader_port.h>
-#include <node_loader/node_loader_trampoline.h>
-
-#include <loader/loader.h>
-#include <loader/loader_impl.h>
-
-#include <reflect/reflect_context.h>
-#include <reflect/reflect_function.h>
-#include <reflect/reflect_future.h>
-#include <reflect/reflect_scope.h>
-#include <reflect/reflect_type.h>
-
-/* TODO: Make logs thread safe */
-#include <log/log.h>
-
-#include <metacall/metacall.h>
-
-#include <cstdio>
-#include <cstdlib>
-#include <cstring>
-
-#include <atomic>
-#include <fstream>
-#include <new>
-#include <streambuf>
-#include <string>
-#include <thread>
-
-/* Disable warnings from V8 and NodeJS */
-#if defined(_MSC_VER) || defined(__clang__)
-	#pragma warning(push)
-	#pragma warning(disable : 4100)
-	#pragma warning(disable : 4275)
-	#pragma warning(disable : 4251)
-#elif defined(__GNUC__)
-	#pragma GCC diagnostic push
-	#pragma GCC diagnostic ignored "-Wunused-parameter"
-#endif
-
-#include <node.h>
-#include <node_api.h>
-
-#include <libplatform/libplatform.h>
-#include <v8.h> /* version: 6.2.414.50 */
-
-#ifdef ENABLE_DEBUGGER_SUPPORT
-	#include <v8-debug.h>
-#endif /* ENALBLE_DEBUGGER_SUPPORT */
-
-#include <uv.h>
-
-/* Disable warnings from V8 and NodeJS */
-#if defined(_MSC_VER) || defined(__clang__)
-	#pragma warning(pop)
-#elif defined(__GNUC__)
-	#pragma GCC diagnostic pop
-#endif
-
-/* TODO:
-	To solve the deadlock we have to make MetaCall fork tolerant.
-	The problem is that when Linux makes a fork it uses fork-one strategy, this means
-	that only the caller thread is cloned, the others are not, so the NodeJS thread pool
-	does not survive. When the thread pool tries to continue it blocks the whole application.
-	To solve this, we have to:
-		- Change all mutex and conditions by a binary sempahore.
-		- Move all calls to MetaCall in async functions to outside of the async methods, passing result data in
-			the async data structure (async_object.data) because MetaCall is not thread safe and it can induce
-			other threads to overwrite data improperly.
-		- Make a detour to function fork. Intercept the function fork to shutdown all runtimes in the parent
-			and then re-initialize all of them in parent and child after the fork. pthread_atfork is not sufficient
-			because it is a bug on the POSIX standard (too many limitations are related to this technique).
-*/
-
-/* TODO: (2.0)
-
-	Detour method is not valid because of NodeJS cannot be reinitialized, platform pointer already initialized in CHECK macro
-*/
-
-/* TODO: (3.0)
-
-	Use uv_loop_fork if available to fork and avoid reinitializing
-*/
-
-namespace node
-{
-extern bool linux_at_secure;
-}
-
-#define NODE_GET_EVENT_LOOP                                         \
-	(NAPI_VERSION >= 2) &&                                          \
-		((NODE_MAJOR_VERSION == 8 && NODE_MINOR_VERSION >= 10) ||   \
-			(NODE_MAJOR_VERSION == 9 && NODE_MINOR_VERSION >= 3) || \
-			(NODE_MAJOR_VERSION >= 10))
-
-#if !defined(NODE_MAJOR_VERSION) || NODE_MAJOR_VERSION < 10
-	#error "NodeJS version not supported"
-#endif
-
-struct loader_impl_async_initialize_safe_type;
-typedef struct loader_impl_async_initialize_safe_type *loader_impl_async_initialize_safe;
-
-struct loader_impl_async_load_from_file_safe_type;
-typedef struct loader_impl_async_load_from_file_safe_type *loader_impl_async_load_from_file_safe;
-
-struct loader_impl_async_load_from_memory_safe_type;
-typedef struct loader_impl_async_load_from_memory_safe_type *loader_impl_async_load_from_memory_safe;
-
-struct loader_impl_async_clear_safe_type;
-typedef struct loader_impl_async_clear_safe_type *loader_impl_async_clear_safe;
-
-struct loader_impl_async_discover_function_safe_type;
-typedef struct loader_impl_async_discover_function_safe_type *loader_impl_async_discover_function_safe;
-
-struct loader_impl_async_discover_safe_type;
-typedef struct loader_impl_async_discover_safe_type *loader_impl_async_discover_safe;
-
-struct loader_impl_async_func_call_safe_type;
-typedef struct loader_impl_async_func_call_safe_type *loader_impl_async_func_call_safe;
-
-struct loader_impl_async_func_await_safe_type;
-typedef struct loader_impl_async_func_await_safe_type *loader_impl_async_func_await_safe;
-
-struct loader_impl_async_func_destroy_safe_type;
-typedef struct loader_impl_async_func_destroy_safe_type *loader_impl_async_func_destroy_safe;
-
-struct loader_impl_async_future_await_safe_type;
-typedef struct loader_impl_async_future_await_safe_type *loader_impl_async_future_await_safe;
-
-struct loader_impl_async_future_delete_safe_type;
-typedef struct loader_impl_async_future_delete_safe_type *loader_impl_async_future_delete_safe;
-
-struct loader_impl_async_destroy_safe_type;
-typedef struct loader_impl_async_destroy_safe_type *loader_impl_async_destroy_safe;
-
-struct loader_impl_node_type
-{
-	/* TODO: The current implementation may not support multi-isolate environments. We should test it. */
-	napi_env env;						/* Used for storing environment for reentrant calls */
-	napi_ref global_ref;				/* Store global reference */
-	napi_ref function_table_object_ref; /* Store function table reference registered by the trampoline */
-
-	napi_value initialize_safe_ptr;
-	loader_impl_async_initialize_safe initialize_safe;
-	napi_threadsafe_function threadsafe_initialize;
-
-	napi_value load_from_file_safe_ptr;
-	loader_impl_async_load_from_file_safe load_from_file_safe;
-	napi_threadsafe_function threadsafe_load_from_file;
-
-	napi_value load_from_memory_safe_ptr;
-	loader_impl_async_load_from_memory_safe load_from_memory_safe;
-	napi_threadsafe_function threadsafe_load_from_memory;
-
-	napi_value clear_safe_ptr;
-	loader_impl_async_clear_safe clear_safe;
-	napi_threadsafe_function threadsafe_clear;
-
-	napi_value discover_safe_ptr;
-	loader_impl_async_discover_safe discover_safe;
-	napi_threadsafe_function threadsafe_discover;
-
-	napi_value func_call_safe_ptr;
-	loader_impl_async_func_call_safe func_call_safe;
-	napi_threadsafe_function threadsafe_func_call;
-
-	napi_value func_await_safe_ptr;
-	loader_impl_async_func_await_safe func_await_safe;
-	napi_threadsafe_function threadsafe_func_await;
-
-	napi_value func_destroy_safe_ptr;
-	loader_impl_async_func_destroy_safe func_destroy_safe;
-	napi_threadsafe_function threadsafe_func_destroy;
-
-	napi_value future_await_safe_ptr;
-	loader_impl_async_future_await_safe future_await_safe;
-	napi_threadsafe_function threadsafe_future_await;
-
-	napi_value future_delete_safe_ptr;
-	loader_impl_async_future_delete_safe future_delete_safe;
-	napi_threadsafe_function threadsafe_future_delete;
-
-	napi_value destroy_safe_ptr;
-	loader_impl_async_destroy_safe destroy_safe;
-	napi_threadsafe_function threadsafe_destroy;
-
-	uv_thread_t thread;
-	uv_loop_t *thread_loop;
-
-	uv_mutex_t mutex;
-	uv_cond_t cond;
-	std::atomic_bool locked;
-
-	int stdin_copy;
-	int stdout_copy;
-	int stderr_copy;
-
-#ifdef __ANDROID__
-	int pfd[2];
-	uv_thread_t thread_log_id;
-#endif
-
-	int result;
-	const char *error_message;
-
-	/* TODO: This implementation won't work for multi-isolate environments. We should test it. */
-	std::thread::id js_thread_id;
-
-	std::atomic_bool requested_destroy;
-};
-
-typedef struct loader_impl_node_function_type
-{
-	loader_impl_node node_impl;
-	napi_ref func_ref;
-	napi_value *argv;
-
-} * loader_impl_node_function;
-
-typedef struct loader_impl_node_future_type
-{
-	loader_impl_node node_impl;
-	napi_ref promise_ref;
-
-} * loader_impl_node_future;
-
-struct loader_impl_async_initialize_safe_type
-{
-	loader_impl_node node_impl;
-	int result;
-};
-
-struct loader_impl_async_load_from_file_safe_type
-{
-	loader_impl_node node_impl;
-	const loader_naming_path *paths;
-	size_t size;
-	napi_ref handle_ref;
-};
-
-struct loader_impl_async_load_from_memory_safe_type
-{
-	loader_impl_node node_impl;
-	const char *name;
-	const char *buffer;
-	size_t size;
-	napi_ref handle_ref;
-};
-
-struct loader_impl_async_clear_safe_type
-{
-	loader_impl_node node_impl;
-	napi_ref handle_ref;
-};
-
-struct loader_impl_async_discover_function_safe_type
-{
-	loader_impl impl;
-	loader_impl_node node_impl;
-	napi_value func;
-};
-
-struct loader_impl_async_discover_safe_type
-{
-	loader_impl impl;
-	loader_impl_node node_impl;
-	napi_ref handle_ref;
-	context ctx;
-};
-
-struct loader_impl_async_func_call_safe_type
-{
-	loader_impl_node node_impl;
-	function func;
-	loader_impl_node_function node_func;
-	void **args;
-	size_t size;
-	napi_value recv;
-	function_return ret;
-};
-
-struct loader_impl_async_func_await_safe_type
-{
-	loader_impl_node node_impl;
-	function func;
-	loader_impl_node_function node_func;
-	void **args;
-	size_t size;
-	function_resolve_callback resolve_callback;
-	function_reject_callback reject_callback;
-	void *context;
-	napi_value recv;
-	function_return ret;
-};
-
-struct loader_impl_async_future_await_safe_type
-{
-	loader_impl_node node_impl;
-	future f;
-	loader_impl_node_future node_future;
-	function_resolve_callback resolve_callback;
-	function_reject_callback reject_callback;
-	void *context;
-	napi_value recv;
-	future_return ret;
-};
-
-typedef napi_value (*function_resolve_trampoline)(loader_impl_node, napi_env, function_resolve_callback, napi_value, napi_value, void *);
-typedef napi_value (*function_reject_trampoline)(loader_impl_node, napi_env, function_reject_callback, napi_value, napi_value, void *);
-
-typedef struct loader_impl_async_func_await_trampoline_type
-{
-	loader_impl_node node_loader;
-	function_resolve_trampoline resolve_trampoline;
-	function_reject_trampoline reject_trampoline;
-	function_resolve_callback resolve_callback;
-	function_resolve_callback reject_callback;
-	void *context;
-
-} * loader_impl_async_func_await_trampoline;
-
-struct loader_impl_async_func_destroy_safe_type
-{
-	loader_impl_node node_impl;
-	loader_impl_node_function node_func;
-};
-
-struct loader_impl_async_future_delete_safe_type
-{
-	loader_impl_node node_impl;
-	future f;
-	loader_impl_node_future node_future;
-};
-
-struct loader_impl_async_destroy_safe_type
-{
-	loader_impl_node node_impl;
-};
-
-typedef struct loader_impl_thread_type
-{
-	loader_impl_node node_impl;
-	configuration config;
-
-} * loader_impl_thread;
-
-typedef struct loader_impl_napi_to_value_callback_closure_type
-{
-	value func;
-	loader_impl_node node_impl;
-
-} * loader_impl_napi_to_value_callback_closure;
-
-/* Type conversion */
-static void node_loader_impl_napi_to_value_callback_finalizer(value v, void *data);
-
-static napi_value node_loader_impl_napi_to_value_callback(napi_env env, napi_callback_info info);
-
-/* Function */
-static int function_node_interface_create(function func, function_impl impl);
-
-static function_return function_node_interface_invoke(function func, function_impl impl, function_args args, size_t size);
-
-static function_return function_node_interface_await(function func, function_impl impl, function_args args, size_t size, function_resolve_callback resolve_callback, function_reject_callback reject_callback, void *context);
-
-static void function_node_interface_destroy(function func, function_impl impl);
-
-static function_interface function_node_singleton(void);
-
-/* Future */
-static int future_node_interface_create(future f, future_impl impl);
-
-static future_return future_node_interface_await(future f, future_impl impl, future_resolve_callback resolve_callback, future_reject_callback reject_callback, void *context);
-
-static void future_node_interface_destroy(future f, future_impl impl);
-
-static future_interface future_node_singleton(void);
-
-/* JavaScript Thread Safe */
-static void node_loader_impl_initialize_safe(napi_env env, loader_impl_async_initialize_safe initialize_safe);
-
-static napi_value node_loader_impl_async_initialize_safe(napi_env env, napi_callback_info info);
-
-static void node_loader_impl_func_call_safe(napi_env env, loader_impl_async_func_call_safe func_call_safe);
-
-static napi_value node_loader_impl_async_func_call_safe(napi_env env, napi_callback_info info);
-
-static void node_loader_impl_func_await_safe(napi_env env, loader_impl_async_func_await_safe func_await_safe);
-
-static napi_value node_loader_impl_async_func_await_safe(napi_env env, napi_callback_info info);
-
-static void node_loader_impl_func_destroy_safe(napi_env env, loader_impl_async_func_destroy_safe func_destroy_safe);
-
-static napi_value node_loader_impl_async_func_destroy_safe(napi_env env, napi_callback_info info);
-
-static void node_loader_impl_future_await_safe(napi_env env, loader_impl_async_future_await_safe future_await_safe);
-
-static napi_value node_loader_impl_async_future_await_safe(napi_env env, napi_callback_info info);
-
-static void node_loader_impl_future_delete_safe(napi_env env, loader_impl_async_future_delete_safe future_delete_safe);
-
-static napi_value node_loader_impl_async_future_delete_safe(napi_env env, napi_callback_info info);
-
-static void node_loader_impl_load_from_file_safe(napi_env env, loader_impl_async_load_from_file_safe load_from_file_safe);
-
-static napi_value node_loader_impl_async_load_from_file_safe(napi_env env, napi_callback_info info);
-
-static void node_loader_impl_load_from_memory_safe(napi_env env, loader_impl_async_load_from_memory_safe load_from_memory_safe);
-
-static napi_value node_loader_impl_async_load_from_memory_safe(napi_env env, napi_callback_info info);
-
-static void node_loader_impl_clear_safe(napi_env env, loader_impl_async_clear_safe clear_safe);
-
-static napi_value node_loader_impl_async_clear_safe(napi_env env, napi_callback_info info);
-
-static value node_loader_impl_discover_function_safe(napi_env env, loader_impl_async_discover_function_safe discover_function_safe);
-
-static void node_loader_impl_discover_safe(napi_env env, loader_impl_async_discover_safe discover_safe);
-
-static napi_value node_loader_impl_async_discover_safe(napi_env env, napi_callback_info info);
-
-static void node_loader_impl_destroy_safe(napi_env env, loader_impl_async_destroy_safe destroy_safe);
-
-static napi_value node_loader_impl_async_destroy_safe(napi_env env, napi_callback_info info);
-
-/* Loader */
-static void *node_loader_impl_register(void *node_impl_ptr, void *env_ptr, void *function_table_object_ptr);
-
-static void node_loader_impl_thread(void *data);
-
-#ifdef __ANDROID__
-static void node_loader_impl_thread_log(void *data);
-#endif
-
-static void node_loader_impl_walk(uv_handle_t *handle, void *data);
-
-/* -- Methods -- */
-
-void node_loader_impl_exception(napi_env env, napi_status status)
-{
-	if (status != napi_ok)
-	{
-		if (status != napi_pending_exception)
-		{
-			const napi_extended_error_info *error_info = NULL;
-
-			bool pending;
-
-			napi_get_last_error_info(env, &error_info);
-
-			napi_is_exception_pending(env, &pending);
-
-			const char *message = (error_info != NULL && error_info->error_message != NULL) ? error_info->error_message : "Error message not available";
-
-			/* TODO: Notify MetaCall error handling system when it is implemented */
-			/* ... */
-
-			if (pending)
-			{
-				napi_throw_error(env, NULL, message);
-			}
-		}
-		else
-		{
-			napi_value error, message;
-			bool result;
-			napi_valuetype valuetype;
-			size_t length;
-			char *str;
-
-			status = napi_get_and_clear_last_exception(env, &error);
-
-			node_loader_impl_exception(env, status);
-
-			status = napi_is_error(env, error, &result);
-
-			node_loader_impl_exception(env, status);
-
-			if (result == false)
-			{
-				/* TODO: Notify MetaCall error handling system when it is implemented */
-				return;
-			}
-
-			status = napi_get_named_property(env, error, "message", &message);
-
-			node_loader_impl_exception(env, status);
-
-			status = napi_typeof(env, message, &valuetype);
-
-			node_loader_impl_exception(env, status);
-
-			if (valuetype != napi_string)
-			{
-				/* TODO: Notify MetaCall error handling system when it is implemented */
-				return;
-			}
-
-			status = napi_get_value_string_utf8(env, message, NULL, 0, &length);
-
-			node_loader_impl_exception(env, status);
-
-			str = static_cast<char *>(malloc(sizeof(char) * (length + 1)));
-
-			if (str == NULL)
-			{
-				/* TODO: Notify MetaCall error handling system when it is implemented */
-				return;
-			}
-
-			status = napi_get_value_string_utf8(env, message, str, length + 1, &length);
-
-			node_loader_impl_exception(env, status);
-
-			/* TODO: Notify MetaCall error handling system when it is implemented */
-			/* error_raise(str); */
-			printf("NodeJS Loader Error: %s\n", str);
-			fflush(stdout);
-
-			/* Meanwhile, throw it again */
-			status = napi_throw_error(env, nullptr, str);
-
-			node_loader_impl_exception(env, status);
-
-			free(str);
-		}
-	}
-}
-
-void node_loader_impl_finalizer(napi_env env, napi_value v, void *data)
-{
-	napi_status status;
-
-	if (value_type_id(data) == TYPE_NULL)
-	{
-		value_type_destroy(data);
-		return;
-	}
-
-	auto finalizer = [](napi_env, void *finalize_data, void *) {
-		value_type_destroy(finalize_data);
-	};
-
-// Create a finalizer for the value
-#if (NAPI_VERSION < 5)
-	{
-		napi_value symbol, external;
-
-		status = napi_create_symbol(env, nullptr, &symbol);
-
-		node_loader_impl_exception(env, status);
-
-		status = napi_create_external(env, data, finalizer, nullptr, &external);
-
-		node_loader_impl_exception(env, status);
-
-		napi_property_descriptor desc = {
-			nullptr,
-			symbol,
-			nullptr,
-			nullptr,
-			nullptr,
-			external,
-			napi_default,
-			nullptr
-		};
-
-		status = napi_define_properties(env, v, 1, &desc);
-
-		node_loader_impl_exception(env, status);
-	}
-#else // NAPI_VERSION >= 5
-	{
-		status = napi_add_finalizer(env, v, data, finalizer, nullptr, nullptr);
-
-		node_loader_impl_exception(env, status);
-	}
-#endif
-}
-
-value node_loader_impl_napi_to_value(loader_impl_node node_impl, napi_env env, napi_value recv, napi_value v)
-{
-	value ret = NULL;
-
-	napi_valuetype valuetype;
-
-	napi_status status = napi_typeof(env, v, &valuetype);
-
-	node_loader_impl_exception(env, status);
-
-	if (valuetype == napi_undefined || valuetype == napi_null)
-	{
-		/* TODO: Review this, type null will be lost due to mapping of two N-API types into one metacall type */
-		ret = value_create_null();
-	}
-	else if (valuetype == napi_boolean)
-	{
-		bool b;
-
-		status = napi_get_value_bool(env, v, &b);
-
-		node_loader_impl_exception(env, status);
-
-		ret = value_create_bool((b == true) ? static_cast<boolean>(1) : static_cast<boolean>(0));
-	}
-	else if (valuetype == napi_number)
-	{
-		double d;
-
-		status = napi_get_value_double(env, v, &d);
-
-		node_loader_impl_exception(env, status);
-
-		ret = value_create_double(d);
-	}
-	else if (valuetype == napi_string)
-	{
-		size_t length;
-
-		status = napi_get_value_string_utf8(env, v, NULL, 0, &length);
-
-		node_loader_impl_exception(env, status);
-
-		ret = value_create_string(NULL, length);
-
-		if (ret != NULL)
-		{
-			char *str = value_to_string(ret);
-
-			status = napi_get_value_string_utf8(env, v, str, length + 1, &length);
-
-			node_loader_impl_exception(env, status);
-		}
-	}
-	else if (valuetype == napi_symbol)
-	{
-		/* TODO */
-		napi_throw_error(env, NULL, "NodeJS Loader symbol is not implemented");
-	}
-	else if (valuetype == napi_object)
-	{
-		bool result = false;
-
-		if (napi_is_array(env, v, &result) == napi_ok && result == true)
-		{
-			uint32_t iterator, length = 0;
-
-			value *array_value;
-
-			status = napi_get_array_length(env, v, &length);
-
-			node_loader_impl_exception(env, status);
-
-			ret = value_create_array(NULL, static_cast<size_t>(length));
-
-			array_value = value_to_array(ret);
-
-			for (iterator = 0; iterator < length; ++iterator)
-			{
-				napi_value element;
-
-				status = napi_get_element(env, v, iterator, &element);
-
-				node_loader_impl_exception(env, status);
-
-				/* TODO: Review recursion overflow */
-				array_value[iterator] = node_loader_impl_napi_to_value(node_impl, env, recv, element);
-			}
-		}
-		else if (napi_is_buffer(env, v, &result) == napi_ok && result == true)
-		{
-			/* TODO */
-			napi_throw_error(env, NULL, "NodeJS Loader buffer is not implemented");
-		}
-		else if (napi_is_error(env, v, &result) == napi_ok && result == true)
-		{
-			/* TODO */
-			napi_throw_error(env, NULL, "NodeJS Loader error is not implemented");
-		}
-		else if (napi_is_typedarray(env, v, &result) == napi_ok && result == true)
-		{
-			/* TODO */
-			napi_throw_error(env, NULL, "NodeJS Loader typed array is not implemented");
-		}
-		else if (napi_is_dataview(env, v, &result) == napi_ok && result == true)
-		{
-			/* TODO */
-			napi_throw_error(env, NULL, "NodeJS Loader data view is not implemented");
-		}
-		else if (napi_is_promise(env, v, &result) == napi_ok && result == true)
-		{
-			loader_impl_node_future node_future = static_cast<loader_impl_node_future>(malloc(sizeof(struct loader_impl_node_future_type)));
-
-			future f;
-
-			if (node_future == NULL)
-			{
-				return static_cast<function_return>(NULL);
-			}
-
-			f = future_create(node_future, &future_node_singleton);
-
-			if (f == NULL)
-			{
-				free(node_future);
-
-				return static_cast<function_return>(NULL);
-			}
-
-			ret = value_create_future(f);
-
-			if (ret == NULL)
-			{
-				future_destroy(f);
-			}
-
-			/* Create reference to promise */
-			node_future->node_impl = node_impl;
-
-			status = napi_create_reference(env, v, 1, &node_future->promise_ref);
-
-			node_loader_impl_exception(env, status);
-		}
-		else
-		{
-			/* TODO: Strict check if it is an object (map) */
-			uint32_t iterator, length = 0;
-
-			napi_value keys;
-
-			value *map_value;
-
-			status = napi_get_property_names(env, v, &keys);
-
-			node_loader_impl_exception(env, status);
-
-			status = napi_get_array_length(env, keys, &length);
-
-			node_loader_impl_exception(env, status);
-
-			ret = value_create_map(NULL, static_cast<size_t>(length));
-
-			map_value = value_to_map(ret);
-
-			for (iterator = 0; iterator < length; ++iterator)
-			{
-				napi_value key;
-
-				size_t key_length;
-
-				value *tupla;
-
-				/* Create tupla */
-				map_value[iterator] = value_create_array(NULL, 2);
-
-				tupla = value_to_array(map_value[iterator]);
-
-				/* Get key from object */
-				status = napi_get_element(env, keys, iterator, &key);
-
-				node_loader_impl_exception(env, status);
-
-				/* Set key string in the tupla */
-				status = napi_get_value_string_utf8(env, key, NULL, 0, &key_length);
-
-				node_loader_impl_exception(env, status);
-
-				tupla[0] = value_create_string(NULL, key_length);
-
-				if (tupla[0] != NULL)
-				{
-					napi_value element;
-
-					char *str = value_to_string(tupla[0]);
-
-					status = napi_get_value_string_utf8(env, key, str, key_length + 1, &key_length);
-
-					node_loader_impl_exception(env, status);
-
-					status = napi_get_property(env, v, key, &element);
-
-					node_loader_impl_exception(env, status);
-
-					/* TODO: Review recursion overflow */
-					tupla[1] = node_loader_impl_napi_to_value(node_impl, env, recv, element);
-				}
-			}
-		}
-	}
-	else if (valuetype == napi_function)
-	{
-		struct loader_impl_async_discover_function_safe_type discover_function_safe = {
-			/* TODO: */
-			NULL,
-			/* impl, */
-			node_impl,
-			v
-		};
-
-		/* Discover and create the function */
-		return node_loader_impl_discover_function_safe(env, &discover_function_safe);
-	}
-	else if (valuetype == napi_external)
-	{
-		/* Returns the previously allocated copy */
-		void *c = NULL;
-
-		status = napi_get_value_external(env, v, &c);
-
-		node_loader_impl_exception(env, status);
-
-		return c;
-	}
-
-	return ret;
-}
-
-void node_loader_impl_napi_to_value_callback_finalizer(value v, void *data)
-{
-	loader_impl_napi_to_value_callback_closure closure = static_cast<loader_impl_napi_to_value_callback_closure>(data);
-
-	(void)v;
-
-	delete closure;
-}
-
-napi_value node_loader_impl_napi_to_value_callback(napi_env env, napi_callback_info info)
-{
-	size_t iterator, argc = 0;
-
-	napi_get_cb_info(env, info, &argc, NULL, NULL, NULL);
-
-	napi_value *argv = new napi_value[argc];
-	void **args = new void *[argc];
-	napi_value recv;
-	loader_impl_napi_to_value_callback_closure closure = NULL;
-
-	napi_get_cb_info(env, info, &argc, argv, &recv, (void **)(&closure));
-
-	/* Set environment */
-	closure->node_impl->env = env;
-
-	for (iterator = 0; iterator < argc; ++iterator)
-	{
-		args[iterator] = node_loader_impl_napi_to_value(closure->node_impl, env, recv, argv[iterator]);
-
-		node_loader_impl_finalizer(env, argv[iterator], args[iterator]);
-	}
-
-	void *ret = metacallfv_s(value_to_function(closure->func), args, argc);
-
-	napi_value result = node_loader_impl_value_to_napi(closure->node_impl, env, ret);
-
-	/* Set result finalizer */
-	node_loader_impl_finalizer(env, result, ret);
-
-	/* Set closure finalizer */
-	value_finalizer(closure->func, &node_loader_impl_napi_to_value_callback_finalizer, closure);
-
-	/* Reset environment */
-	// closure->node_impl->env = NULL;
-
-	delete[] argv;
-	delete[] args;
-
-	return result;
-}
-
-napi_value node_loader_impl_value_to_napi(loader_impl_node node_impl, napi_env env, value arg)
-{
-	value arg_value = static_cast<value>(arg);
-
-	type_id id = value_type_id(arg_value);
-
-	napi_status status;
-
-	napi_value v = nullptr;
-
-	if (id == TYPE_BOOL)
-	{
-		boolean bool_value = value_to_bool(arg_value);
-
-		status = napi_get_boolean(env, (bool_value == 0) ? false : true, &v);
-
-		node_loader_impl_exception(env, status);
-	}
-	else if (id == TYPE_CHAR)
-	{
-		char char_value = value_to_char(arg_value);
-
-		status = napi_create_int32(env, static_cast<int32_t>(char_value), &v);
-
-		node_loader_impl_exception(env, status);
-	}
-	else if (id == TYPE_SHORT)
-	{
-		short short_value = value_to_short(arg_value);
-
-		status = napi_create_int32(env, static_cast<int32_t>(short_value), &v);
-
-		node_loader_impl_exception(env, status);
-	}
-	else if (id == TYPE_INT)
-	{
-		int int_value = value_to_int(arg_value);
-
-		/* TODO: Check integer overflow */
-		status = napi_create_int32(env, static_cast<int32_t>(int_value), &v);
-
-		node_loader_impl_exception(env, status);
-	}
-	else if (id == TYPE_LONG)
-	{
-		long long_value = value_to_long(arg_value);
-
-		/* TODO: Check integer overflow */
-		status = napi_create_int64(env, static_cast<int64_t>(long_value), &v);
-
-		node_loader_impl_exception(env, status);
-	}
-	else if (id == TYPE_FLOAT)
-	{
-		float float_value = value_to_float(arg_value);
-
-		status = napi_create_double(env, static_cast<double>(float_value), &v);
-
-		node_loader_impl_exception(env, status);
-	}
-	else if (id == TYPE_DOUBLE)
-	{
-		double double_value = value_to_double(arg_value);
-
-		status = napi_create_double(env, double_value, &v);
-
-		node_loader_impl_exception(env, status);
-	}
-	else if (id == TYPE_STRING)
-	{
-		const char *str_value = value_to_string(arg_value);
-
-		size_t length = value_type_size(arg_value) - 1;
-
-		status = napi_create_string_utf8(env, str_value, length, &v);
-
-		node_loader_impl_exception(env, status);
-	}
-	else if (id == TYPE_BUFFER)
-	{
-		void *buff_value = value_to_buffer(arg_value);
-
-		size_t size = value_type_size(arg_value);
-
-		status = napi_create_buffer(env, size, &buff_value, &v);
-
-		node_loader_impl_exception(env, status);
-	}
-	else if (id == TYPE_ARRAY)
-	{
-		value *array_value = value_to_array(arg_value);
-
-		size_t array_size = value_type_count(arg_value);
-
-		uint32_t iterator;
-
-		status = napi_create_array_with_length(env, array_size, &v);
-
-		node_loader_impl_exception(env, status);
-
-		for (iterator = 0; iterator < array_size; ++iterator)
-		{
-			/* TODO: Review recursion overflow */
-			napi_value element_v = node_loader_impl_value_to_napi(node_impl, env, static_cast<value>(array_value[iterator]));
-
-			status = napi_set_element(env, v, iterator, element_v);
-
-			node_loader_impl_exception(env, status);
-		}
-	}
-	else if (id == TYPE_MAP)
-	{
-		value *map_value = value_to_map(arg_value);
-
-		size_t iterator, map_size = value_type_count(arg_value);
-
-		status = napi_create_object(env, &v);
-
-		node_loader_impl_exception(env, status);
-
-		for (iterator = 0; iterator < map_size; ++iterator)
-		{
-			value *pair_value = value_to_array(map_value[iterator]);
-
-			const char *key = value_to_string(pair_value[0]);
-
-			/* TODO: Review recursion overflow */
-			napi_value element_v = node_loader_impl_value_to_napi(node_impl, env, static_cast<value>(pair_value[1]));
-
-			status = napi_set_named_property(env, v, key, element_v);
-
-			node_loader_impl_exception(env, status);
-		}
-	}
-	else if (id == TYPE_PTR)
-	{
-		/* Copy value and set the ownership, the old value will be deleted after the call */
-		void *c = value_copy(arg_value);
-
-		value_move(arg_value, c);
-
-		status = napi_create_external(env, c, nullptr, nullptr, &v);
-
-		node_loader_impl_exception(env, status);
-	}
-	else if (id == TYPE_FUTURE)
-	{
-		/* TODO: Implement promise properly for await */
-		napi_throw_error(env, NULL, "NodeJS Loader future is not implemented");
-	}
-	else if (id == TYPE_FUNCTION)
-	{
-		loader_impl_napi_to_value_callback_closure closure = new loader_impl_napi_to_value_callback_closure_type();
-
-		closure->func = value_type_copy(arg_value);
-		closure->node_impl = node_impl;
-
-		status = napi_create_function(env, NULL, 0, node_loader_impl_napi_to_value_callback, closure, &v);
-
-		node_loader_impl_exception(env, status);
-
-		node_loader_impl_finalizer(env, v, closure->func);
-	}
-	else if (id == TYPE_CLASS)
-	{
-		/* TODO */
-		napi_throw_error(env, NULL, "NodeJS Loader class is not implemented");
-
-		/*
-		klass cls = value_to_class(arg_value);
-
-		napi_define_class(env, cls->name, NAPI_AUTO_LENGTH, )
-		*/
-	}
-	else if (id == TYPE_OBJECT)
-	{
-		/* TODO */
-		napi_throw_error(env, NULL, "NodeJS Loader object is not implemented");
-	}
-	else if (id == TYPE_NULL)
-	{
-		status = napi_get_undefined(env, &v);
-
-		node_loader_impl_exception(env, status);
-	}
-	else
-	{
-		napi_throw_error(env, NULL, "NodeJS Loader could not convert the value to N-API");
-	}
-
-	return v;
-}
-
-void node_loader_impl_env(loader_impl_node node_impl, napi_env env)
-{
-	node_impl->env = env;
-}
-
-int function_node_interface_create(function func, function_impl impl)
-{
-	loader_impl_node_function node_func = (loader_impl_node_function)impl;
-
-	signature s = function_signature(func);
-
-	const size_t args_size = signature_count(s);
-
-	node_func->argv = static_cast<napi_value *>(malloc(sizeof(napi_value) * args_size));
-
-	return (node_func->argv == NULL);
-}
-
-function_return function_node_interface_invoke(function func, function_impl impl, function_args args, size_t size)
-{
-	loader_impl_node_function node_func = (loader_impl_node_function)impl;
-
-	if (node_func != NULL)
-	{
-		loader_impl_node node_impl = node_func->node_impl;
-		function_return ret = NULL;
-		napi_status status;
-
-		/* Set up call safe arguments */
-		node_impl->func_call_safe->node_impl = node_impl;
-		node_impl->func_call_safe->func = func;
-		node_impl->func_call_safe->node_func = node_func;
-		node_impl->func_call_safe->args = static_cast<void **>(args);
-		node_impl->func_call_safe->size = size;
-		node_impl->func_call_safe->recv = NULL;
-		node_impl->func_call_safe->ret = NULL;
-
-		/* Check if we are in the JavaScript thread */
-		if (node_impl->js_thread_id == std::this_thread::get_id())
-		{
-			/* We are already in the V8 thread, we can call safely */
-			node_loader_impl_func_call_safe(node_impl->env, node_impl->func_call_safe);
-
-			/* Set up return of the function call */
-			ret = node_impl->func_call_safe->ret;
-		}
-		/* Lock the mutex and set the parameters */
-		else if (node_impl->locked.load() == false && uv_mutex_trylock(&node_impl->mutex) == 0)
-		{
-			node_impl->locked.store(true);
-
-			/* Acquire the thread safe function in order to do the call */
-			status = napi_acquire_threadsafe_function(node_impl->threadsafe_func_call);
-
-			if (status != napi_ok)
-			{
-				log_write("metacall", LOG_LEVEL_ERROR, "Invalid to aquire thread safe function invoke function in NodeJS loader");
-			}
-
-			/* Execute the thread safe call in a nonblocking manner */
-			status = napi_call_threadsafe_function(node_impl->threadsafe_func_call, nullptr, napi_tsfn_nonblocking);
-
-			if (status != napi_ok)
-			{
-				log_write("metacall", LOG_LEVEL_ERROR, "Invalid to call to thread safe function invoke function in NodeJS loader");
-			}
-
-			/* Release call safe function */
-			status = napi_release_threadsafe_function(node_impl->threadsafe_func_call, napi_tsfn_release);
-
-			if (status != napi_ok)
-			{
-				log_write("metacall", LOG_LEVEL_ERROR, "Invalid to release thread safe function invoke function in NodeJS loader");
-			}
-
-			/* Wait for the execution of the safe call */
-			uv_cond_wait(&node_impl->cond, &node_impl->mutex);
-
-			/* Set up return of the function call */
-			ret = node_impl->func_call_safe->ret;
-
-			node_impl->locked.store(false);
-
-			/* Unlock the mutex */
-			uv_mutex_unlock(&node_impl->mutex);
-		}
-		else
-		{
-			log_write("metacall", LOG_LEVEL_ERROR, "Potential deadlock detected in function_node_interface_invoke, the call has not been executed in order to avoid the deadlock");
-		}
-
-		return ret;
-	}
-
-	return NULL;
-}
-
-function_return function_node_interface_await(function func, function_impl impl, function_args args, size_t size, function_resolve_callback resolve_callback, function_reject_callback reject_callback, void *context)
-{
-	loader_impl_node_function node_func = (loader_impl_node_function)impl;
-
-	if (node_func != NULL)
-	{
-		loader_impl_node node_impl = node_func->node_impl;
-		function_return ret = NULL;
-		napi_status status;
-
-		/* Set up await safe arguments */
-		node_impl->func_await_safe->node_impl = node_impl;
-		node_impl->func_await_safe->func = func;
-		node_impl->func_await_safe->node_func = node_func;
-		node_impl->func_await_safe->args = static_cast<void **>(args);
-		node_impl->func_await_safe->size = size;
-		node_impl->func_await_safe->resolve_callback = resolve_callback;
-		node_impl->func_await_safe->reject_callback = reject_callback;
-		node_impl->func_await_safe->context = context;
-		node_impl->func_await_safe->recv = NULL;
-		node_impl->func_await_safe->ret = NULL;
-
-		/* Check if we are in the JavaScript thread */
-		if (node_impl->js_thread_id == std::this_thread::get_id())
-		{
-			/* We are already in the V8 thread, we can call safely */
-			node_loader_impl_func_await_safe(node_impl->env, node_impl->func_await_safe);
-
-			/* Set up return of the function call */
-			ret = node_impl->func_await_safe->ret;
-		}
-		/* Lock the mutex and set the parameters */
-		else if (node_impl->locked.load() == false && uv_mutex_trylock(&node_impl->mutex) == 0)
-		{
-			node_impl->locked.store(true);
-
-			/* Acquire the thread safe function in order to do the call */
-			status = napi_acquire_threadsafe_function(node_impl->threadsafe_func_await);
-
-			if (status != napi_ok)
-			{
-				log_write("metacall", LOG_LEVEL_ERROR, "Invalid to aquire thread safe function await function in NodeJS loader");
-			}
-
-			/* Execute the thread safe call in a nonblocking manner */
-			status = napi_call_threadsafe_function(node_impl->threadsafe_func_await, nullptr, napi_tsfn_nonblocking);
-
-			if (status != napi_ok)
-			{
-				log_write("metacall", LOG_LEVEL_ERROR, "Invalid to call to thread safe function await function in NodeJS loader");
-			}
-
-			/* Release call safe function */
-			status = napi_release_threadsafe_function(node_impl->threadsafe_func_await, napi_tsfn_release);
-
-			if (status != napi_ok)
-			{
-				log_write("metacall", LOG_LEVEL_ERROR, "Invalid to release thread safe function await function in NodeJS loader");
-			}
-
-			/* Wait for the execution of the safe call */
-			uv_cond_wait(&node_impl->cond, &node_impl->mutex);
-
-			/* Set up return of the function call */
-			ret = node_impl->func_await_safe->ret;
-
-			node_impl->locked.store(false);
-
-			/* Unlock call safe mutex */
-			uv_mutex_unlock(&node_impl->mutex);
-		}
-		else
-		{
-			log_write("metacall", LOG_LEVEL_ERROR, "Potential deadlock detected in function_node_interface_await, the call has not been executed in order to avoid the deadlock");
-		}
-
-		return ret;
-	}
-
-	return NULL;
-}
-
-void function_node_interface_destroy(function func, function_impl impl)
-{
-	loader_impl_node_function node_func = (loader_impl_node_function)impl;
-
-	(void)func;
-
-	if (node_func != NULL)
-	{
-		loader_impl_node node_impl = node_func->node_impl;
-		napi_status status;
-
-		/* Set up function destroy safe arguments */
-		node_impl->func_destroy_safe->node_impl = node_impl;
-		node_impl->func_destroy_safe->node_func = node_func;
-
-		/* Check if we are in the JavaScript thread */
-		if (node_impl->js_thread_id == std::this_thread::get_id())
-		{
-			/* We are already in the V8 thread, we can call safely */
-			node_loader_impl_func_destroy_safe(node_impl->env, node_impl->func_destroy_safe);
-		}
-		/* Lock the mutex and set the parameters */
-		else if (node_impl->locked.load() == false && uv_mutex_trylock(&node_impl->mutex) == 0)
-		{
-			node_impl->locked.store(true);
-
-			/* Acquire the thread safe function in order to do the call */
-			status = napi_acquire_threadsafe_function(node_impl->threadsafe_func_destroy);
-
-			if (status != napi_ok)
-			{
-				log_write("metacall", LOG_LEVEL_ERROR, "Invalid to aquire thread safe function destroy function in NodeJS loader");
-			}
-
-			/* Execute the thread safe call in a nonblocking manner */
-			status = napi_call_threadsafe_function(node_impl->threadsafe_func_destroy, nullptr, napi_tsfn_nonblocking);
-
-			if (status != napi_ok)
-			{
-				log_write("metacall", LOG_LEVEL_ERROR, "Invalid to call to thread safe function destroy function in NodeJS loader");
-			}
-
-			/* Release call safe function */
-			status = napi_release_threadsafe_function(node_impl->threadsafe_func_destroy, napi_tsfn_release);
-
-			if (status != napi_ok)
-			{
-				log_write("metacall", LOG_LEVEL_ERROR, "Invalid to release thread safe function destroy function in NodeJS loader");
-			}
-
-			/* Wait for the execution of the safe call */
-			uv_cond_wait(&node_impl->cond, &node_impl->mutex);
-
-			node_impl->locked.store(false);
-
-			/* Unlock call safe mutex */
-			uv_mutex_unlock(&node_impl->mutex);
-		}
-		else
-		{
-			log_write("metacall", LOG_LEVEL_ERROR, "Potential deadlock detected in function_node_interface_destroy, the call has not been executed in order to avoid the deadlock");
-		}
-
-		/* Free node function arguments */
-		free(node_func->argv);
-
-		/* Free node function */
-		free(node_func);
-	}
-}
-
-function_interface function_node_singleton()
-{
-	static struct function_interface_type node_function_interface = {
-		&function_node_interface_create,
-		&function_node_interface_invoke,
-		&function_node_interface_await,
-		&function_node_interface_destroy
-	};
-
-	return &node_function_interface;
-}
-
-int future_node_interface_create(future f, future_impl impl)
-{
-	(void)f;
-	(void)impl;
-
-	return 0;
-}
-
-future_return future_node_interface_await(future f, future_impl impl, future_resolve_callback resolve_callback, future_reject_callback reject_callback, void *context)
-{
-	loader_impl_node_future node_future = (loader_impl_node_future)impl;
-
-	if (node_future != NULL)
-	{
-		loader_impl_node node_impl = node_future->node_impl;
-		function_return ret = NULL;
-		napi_status status;
-
-		/* Set up await safe arguments */
-		node_impl->future_await_safe->node_impl = node_impl;
-		node_impl->future_await_safe->f = f;
-		node_impl->future_await_safe->node_future = node_future;
-		node_impl->future_await_safe->resolve_callback = resolve_callback;
-		node_impl->future_await_safe->reject_callback = reject_callback;
-		node_impl->future_await_safe->context = context;
-		node_impl->future_await_safe->recv = NULL;
-		node_impl->future_await_safe->ret = NULL;
-
-		/* Check if we are in the JavaScript thread */
-		if (node_impl->js_thread_id == std::this_thread::get_id())
-		{
-			/* We are already in the V8 thread, we can call safely */
-			node_loader_impl_future_await_safe(node_impl->env, node_impl->future_await_safe);
-
-			/* Set up return of the function call */
-			ret = node_impl->future_await_safe->ret;
-		}
-		/* Lock the mutex and set the parameters */
-		else if (node_impl->locked.load() == false && uv_mutex_trylock(&node_impl->mutex) == 0)
-		{
-			node_impl->locked.store(true);
-
-			/* Acquire the thread safe function in order to do the call */
-			status = napi_acquire_threadsafe_function(node_impl->threadsafe_future_await);
-
-			if (status != napi_ok)
-			{
-				log_write("metacall", LOG_LEVEL_ERROR, "Invalid to aquire thread safe function await future in NodeJS loader");
-			}
-
-			/* Execute the thread safe call in a nonblocking manner */
-			status = napi_call_threadsafe_function(node_impl->threadsafe_future_await, nullptr, napi_tsfn_nonblocking);
-
-			if (status != napi_ok)
-			{
-				log_write("metacall", LOG_LEVEL_ERROR, "Invalid to call to thread safe function await future in NodeJS loader");
-			}
-
-			/* Release call safe function */
-			status = napi_release_threadsafe_function(node_impl->threadsafe_future_await, napi_tsfn_release);
-
-			if (status != napi_ok)
-			{
-				log_write("metacall", LOG_LEVEL_ERROR, "Invalid to release thread safe function await future in NodeJS loader");
-			}
-
-			/* Wait for the execution of the safe call */
-			uv_cond_wait(&node_impl->cond, &node_impl->mutex);
-
-			/* Set up return of the function call */
-			ret = node_impl->future_await_safe->ret;
-
-			node_impl->locked.store(false);
-
-			/* Unlock call safe mutex */
-			uv_mutex_unlock(&node_impl->mutex);
-		}
-		else
-		{
-			log_write("metacall", LOG_LEVEL_ERROR, "Potential deadlock detected in future_node_interface_await, the call has not been executed in order to avoid the deadlock");
-		}
-
-		return ret;
-	}
-
-	return NULL;
-}
-
-void future_node_interface_destroy(future f, future_impl impl)
-{
-	loader_impl_node_future node_future = (loader_impl_node_future)impl;
-
-	if (node_future != NULL)
-	{
-		loader_impl_node node_impl = node_future->node_impl;
-		napi_status status;
-
-		/* Set up future delete safe arguments */
-		node_impl->future_delete_safe->node_impl = node_impl;
-		node_impl->future_delete_safe->node_future = node_future;
-		node_impl->future_delete_safe->f = f;
-
-		/* Check if we are in the JavaScript thread */
-		if (node_impl->js_thread_id == std::this_thread::get_id())
-		{
-			/* We are already in the V8 thread, we can call safely */
-			node_loader_impl_future_delete_safe(node_impl->env, node_impl->future_delete_safe);
-		}
-		/* Lock the mutex and set the parameters */
-		else if (node_impl->locked.load() == false && uv_mutex_trylock(&node_impl->mutex) == 0)
-		{
-			node_impl->locked.store(true);
-
-			/* Acquire the thread safe function in order to do the call */
-			status = napi_acquire_threadsafe_function(node_impl->threadsafe_future_delete);
-
-			if (status != napi_ok)
-			{
-				log_write("metacall", LOG_LEVEL_ERROR, "Invalid to aquire thread safe future destroy function in NodeJS loader");
-			}
-
-			/* Execute the thread safe call in a nonblocking manner */
-			status = napi_call_threadsafe_function(node_impl->threadsafe_future_delete, nullptr, napi_tsfn_nonblocking);
-
-			if (status != napi_ok)
-			{
-				log_write("metacall", LOG_LEVEL_ERROR, "Invalid to call to thread safe future destroy function in NodeJS loader");
-			}
-
-			/* Release call safe function */
-			status = napi_release_threadsafe_function(node_impl->threadsafe_future_delete, napi_tsfn_release);
-
-			if (status != napi_ok)
-			{
-				log_write("metacall", LOG_LEVEL_ERROR, "Invalid to release thread safe future destroy function in NodeJS loader");
-			}
-
-			/* Wait for the execution of the safe call */
-			uv_cond_wait(&node_impl->cond, &node_impl->mutex);
-
-			node_impl->locked.store(false);
-
-			/* Unlock call safe mutex */
-			uv_mutex_unlock(&node_impl->mutex);
-		}
-		else
-		{
-			log_write("metacall", LOG_LEVEL_ERROR, "Potential deadlock detected in future_node_interface_destroy, the call has not been executed in order to avoid the deadlock");
-		}
-
-		/* Free node future */
-		free(node_future);
-	}
-}
-
-future_interface future_node_singleton()
-{
-	static struct future_interface_type node_future_interface = {
-		&future_node_interface_create,
-		&future_node_interface_await,
-		&future_node_interface_destroy
-	};
-
-	return &node_future_interface;
-}
-
-void node_loader_impl_initialize_safe(napi_env env, loader_impl_async_initialize_safe initialize_safe)
-{
-	static const char initialize_str[] = "initialize";
-	napi_value function_table_object;
-	napi_value initialize_str_value;
-	bool result = false;
-	napi_handle_scope handle_scope;
-	loader_impl_node node_impl = initialize_safe->node_impl;
-
-	/* Create scope */
-	napi_status status = napi_open_handle_scope(env, &handle_scope);
-
-	node_loader_impl_exception(env, status);
-
-	/* Get function table object from reference */
-	status = napi_get_reference_value(env, node_impl->function_table_object_ref, &function_table_object);
-
-	node_loader_impl_exception(env, status);
-
-	/* Create function string */
-	status = napi_create_string_utf8(env, initialize_str, sizeof(initialize_str) - 1, &initialize_str_value);
-
-	node_loader_impl_exception(env, status);
-
-	/* Check if exists in the table */
-	status = napi_has_own_property(env, function_table_object, initialize_str_value, &result);
-
-	node_loader_impl_exception(env, status);
-
-	if (result == true)
-	{
-		napi_value function_trampoline_initialize;
-		napi_valuetype valuetype;
-
-		status = napi_get_named_property(env, function_table_object, initialize_str, &function_trampoline_initialize);
-
-		node_loader_impl_exception(env, status);
-
-		status = napi_typeof(env, function_trampoline_initialize, &valuetype);
-
-		node_loader_impl_exception(env, status);
-
-		if (valuetype != napi_function)
-		{
-			napi_throw_type_error(env, nullptr, "Invalid function initialize in function table object");
-		}
-
-		/* Call to load from file function */
-		napi_value global, return_value;
-
-		status = napi_get_reference_value(env, node_impl->global_ref, &global);
-
-		node_loader_impl_exception(env, status);
-
-		status = napi_call_function(env, global, function_trampoline_initialize, 0, nullptr, &return_value);
-
-		node_loader_impl_exception(env, status);
-	}
-
-	/* Close scope */
-	status = napi_close_handle_scope(env, handle_scope);
-
-	node_loader_impl_exception(env, status);
-}
-
-napi_value node_loader_impl_async_initialize_safe(napi_env env, napi_callback_info info)
-{
-	loader_impl_async_initialize_safe initialize_safe = NULL;
-
-	napi_status status = napi_get_cb_info(env, info, nullptr, nullptr, nullptr, (void **)&initialize_safe);
-
-	node_loader_impl_exception(env, status);
-
-	/* Lock node implementation mutex */
-	uv_mutex_lock(&initialize_safe->node_impl->mutex);
-
-	/* Store environment for reentrant calls */
-	initialize_safe->node_impl->env = env;
-
-	/* Call to the implementation function */
-	node_loader_impl_initialize_safe(env, initialize_safe);
-
-	/* Clear environment */
-	// initialize_safe->node_impl->env = NULL;
-
-	/* Signal start condition */
-	uv_cond_signal(&initialize_safe->node_impl->cond);
-
-	uv_mutex_unlock(&initialize_safe->node_impl->mutex);
-
-	return nullptr;
-}
-
-void node_loader_impl_func_call_safe(napi_env env, loader_impl_async_func_call_safe func_call_safe)
-{
-	napi_handle_scope handle_scope;
-	size_t args_size;
-	value *args;
-	napi_value *argv;
-	loader_impl_node_function node_func;
-	size_t args_count;
-	signature s = function_signature(func_call_safe->func);
-	const size_t signature_args_size = signature_count(s);
-
-	/* Get function data */
-	args_size = func_call_safe->size;
-	node_func = func_call_safe->node_func;
-	args = func_call_safe->args;
-
-	/* Allocate dynamically more space for values in case of variable arguments */
-	argv = args_size > signature_args_size ? static_cast<napi_value *>(malloc(sizeof(napi_value) * args_size)) : node_func->argv;
-
-	/* Create scope */
-	napi_status status = napi_open_handle_scope(env, &handle_scope);
-
-	node_loader_impl_exception(env, status);
-
-	/* Build parameters */
-	for (args_count = 0; args_count < args_size; ++args_count)
-	{
-		/* Define parameter */
-		argv[args_count] = node_loader_impl_value_to_napi(func_call_safe->node_impl, env, args[args_count]);
-	}
-
-	/* Get function reference */
-	napi_value function_ptr;
-
-	status = napi_get_reference_value(env, node_func->func_ref, &function_ptr);
-
-	node_loader_impl_exception(env, status);
-
-	/* Get global */
-	napi_value global;
-
-	status = napi_get_reference_value(env, func_call_safe->node_impl->global_ref, &global);
-
-	node_loader_impl_exception(env, status);
-
-	/* Call to function */
-	napi_value func_return;
-
-	status = napi_call_function(env, global, function_ptr, args_size, argv, &func_return);
-
-	node_loader_impl_exception(env, status);
-
-	/* Convert function return to value */
-	func_call_safe->ret = node_loader_impl_napi_to_value(func_call_safe->node_impl, env, func_call_safe->recv, func_return);
-
-	/* Close scope */
-	status = napi_close_handle_scope(env, handle_scope);
-
-	node_loader_impl_exception(env, status);
-
-	if (args_size > signature_args_size)
-	{
-		free(argv);
-	}
-}
-
-napi_value node_loader_impl_async_func_call_safe(napi_env env, napi_callback_info info)
-{
-	loader_impl_async_func_call_safe func_call_safe = NULL;
-	napi_status status;
-	napi_value recv;
-
-	status = napi_get_cb_info(env, info, nullptr, nullptr, &recv, (void **)&func_call_safe);
-
-	node_loader_impl_exception(env, status);
-
-	/* Lock the call safe mutex and get the parameters */
-	uv_mutex_lock(&func_call_safe->node_impl->mutex);
-
-	/* Store function recv for reentrant calls */
-	func_call_safe->recv = recv;
-
-	/* Store environment for reentrant calls */
-	func_call_safe->node_impl->env = env;
-
-	/* Call to the implementation function */
-	node_loader_impl_func_call_safe(env, func_call_safe);
-
-	/* Clear environment */
-	// func_call_safe->node_impl->env = NULL;
-
-	/* Signal function call condition */
-	uv_cond_signal(&func_call_safe->node_impl->cond);
-
-	uv_mutex_unlock(&func_call_safe->node_impl->mutex);
-
-	return nullptr;
-}
-
-void node_loader_impl_async_func_await_finalize(napi_env, void *finalize_data, void *)
-{
-	loader_impl_async_func_await_trampoline trampoline = static_cast<loader_impl_async_func_await_trampoline>(finalize_data);
-
-	free(trampoline);
-}
-
-napi_value node_loader_impl_async_func_resolve(loader_impl_node node_impl, napi_env env, function_resolve_callback resolve, napi_value recv, napi_value v, void *context)
-{
-	napi_value result;
-	value arg, ret;
-
-	if (node_impl == NULL || resolve == NULL)
-	{
-		return nullptr;
-	}
-
-	/* Convert the argument to a value */
-	arg = node_loader_impl_napi_to_value(node_impl, env, recv, v);
-
-	if (arg == NULL)
-	{
-		arg = value_create_null();
-	}
-
-	/* Call the resolve callback */
-	ret = resolve(arg, context);
-
-	/* Destroy parameter argument */
-	value_type_destroy(arg);
-
-	/* Return the result */
-	if (ret != NULL)
-	{
-		result = node_loader_impl_value_to_napi(node_impl, env, ret);
-	}
-	else
-	{
-		napi_status status = napi_get_undefined(env, &result);
-
-		node_loader_impl_exception(env, status);
-	}
-
-	/* Destroy return value */
-	value_type_destroy(ret);
-
-	return result;
-}
-
-napi_value node_loader_impl_async_func_reject(loader_impl_node node_impl, napi_env env, function_reject_callback reject, napi_value recv, napi_value v, void *context)
-{
-	napi_value result;
-	value arg, ret;
-
-	if (node_impl == NULL || reject == NULL)
-	{
-		return nullptr;
-	}
-
-	/* Convert the argument to a value */
-	arg = node_loader_impl_napi_to_value(node_impl, env, recv, v);
-
-	if (arg == NULL)
-	{
-		arg = value_create_null();
-	}
-
-	/* Call the reject callback */
-	ret = reject(arg, context);
-
-	/* Destroy parameter argument */
-	value_type_destroy(arg);
-
-	/* Return the result */
-	if (ret != NULL)
-	{
-		result = node_loader_impl_value_to_napi(node_impl, env, ret);
-	}
-	else
-	{
-		napi_status status = napi_get_undefined(env, &result);
-
-		node_loader_impl_exception(env, status);
-	}
-
-	/* Destroy return value */
-	value_type_destroy(ret);
-
-	return result;
-}
-
-void node_loader_impl_func_await_safe(napi_env env, loader_impl_async_func_await_safe func_await_safe)
-{
-	static const char await_str[] = "await_function";
-	napi_value await_str_value;
-	napi_value function_table_object;
-	napi_value function_await;
-	bool result = false;
-	napi_value argv[3];
-	napi_handle_scope handle_scope;
-
-	/* Create scope */
-	napi_status status = napi_open_handle_scope(env, &handle_scope);
-
-	node_loader_impl_exception(env, status);
-
-	/* Get function table object from reference */
-	status = napi_get_reference_value(env, func_await_safe->node_impl->function_table_object_ref, &function_table_object);
-
-	node_loader_impl_exception(env, status);
-
-	/* Retrieve resolve function from object table */
-	status = napi_create_string_utf8(env, await_str, sizeof(await_str) - 1, &await_str_value);
-
-	node_loader_impl_exception(env, status);
-
-	status = napi_has_own_property(env, function_table_object, await_str_value, &result);
-
-	node_loader_impl_exception(env, status);
-
-	if (result == true)
-	{
-		napi_valuetype valuetype;
-
-		status = napi_get_named_property(env, function_table_object, await_str, &function_await);
-
-		node_loader_impl_exception(env, status);
-
-		status = napi_typeof(env, function_await, &valuetype);
-
-		node_loader_impl_exception(env, status);
-
-		if (valuetype != napi_function)
-		{
-			napi_throw_type_error(env, nullptr, "Invalid function test in function table object");
-		}
-		else
-		{
-			/* Allocate trampoline object */
-			loader_impl_async_func_await_trampoline trampoline = static_cast<loader_impl_async_func_await_trampoline>(malloc(sizeof(struct loader_impl_async_func_await_trampoline_type)));
-
-			if (trampoline != NULL)
-			{
-				napi_ref trampoline_ref;
-				size_t args_size;
-				value *args;
-				loader_impl_node_function node_func;
-				size_t args_count;
-				napi_value *func_argv;
-				signature s = function_signature(func_await_safe->func);
-				const size_t signature_args_size = signature_count(s);
-
-				/* Get function reference */
-				status = napi_get_reference_value(env, func_await_safe->node_func->func_ref, &argv[0]);
-
-				node_loader_impl_exception(env, status);
-
-				/* Create array for arguments */
-				status = napi_create_array(env, &argv[1]);
-
-				node_loader_impl_exception(env, status);
-
-				/* Get push property from array */
-				napi_value push_func;
-
-				status = napi_get_named_property(env, argv[1], "push", &push_func);
-
-				node_loader_impl_exception(env, status);
-
-				/* Get function data */
-				args_size = func_await_safe->size;
-				args = static_cast<value *>(func_await_safe->args);
-				node_func = func_await_safe->node_func;
-
-				/* Allocate dynamically more space for values in case of variable arguments */
-				func_argv = args_size > signature_args_size ? static_cast<napi_value *>(malloc(sizeof(napi_value) * args_size)) : node_func->argv;
-
-				/* Build parameters */
-				for (args_count = 0; args_count < args_size; ++args_count)
-				{
-					/* Define parameter */
-					func_argv[args_count] = node_loader_impl_value_to_napi(func_await_safe->node_impl, env, args[args_count]);
-
-					/* Push parameter to the array */
-					status = napi_call_function(env, argv[1], push_func, 1, &func_argv[args_count], NULL);
-
-					node_loader_impl_exception(env, status);
-				}
-
-				/* Set trampoline object values */
-				trampoline->node_loader = func_await_safe->node_impl;
-				trampoline->resolve_trampoline = &node_loader_impl_async_func_resolve;
-				trampoline->reject_trampoline = &node_loader_impl_async_func_reject;
-				trampoline->resolve_callback = func_await_safe->resolve_callback;
-				trampoline->reject_callback = func_await_safe->reject_callback;
-				trampoline->context = func_await_safe->context;
-
-				/* Set the C trampoline object as JS wrapped object */
-				status = napi_create_object(env, &argv[2]);
-
-				node_loader_impl_exception(env, status);
-
-				status = napi_wrap(env, argv[2], static_cast<void *>(trampoline), &node_loader_impl_async_func_await_finalize, NULL, &trampoline_ref);
-
-				node_loader_impl_exception(env, status);
-
-				/* Call to function */
-				napi_value global, await_return;
-
-				status = napi_get_reference_value(env, func_await_safe->node_impl->global_ref, &global);
-
-				node_loader_impl_exception(env, status);
-
-				status = napi_call_function(env, global, function_await, 3, argv, &await_return);
-
-				node_loader_impl_exception(env, status);
-
-				/* Delete references references to wrapped objects */
-				status = napi_delete_reference(env, trampoline_ref);
-
-				node_loader_impl_exception(env, status);
-
-				/* Proccess the await return */
-				func_await_safe->ret = node_loader_impl_napi_to_value(func_await_safe->node_impl, env, func_await_safe->recv, await_return);
-
-				if (args_size > signature_args_size)
-				{
-					free(func_argv);
-				}
-			}
-		}
-	}
-
-	/* Close scope */
-	status = napi_close_handle_scope(env, handle_scope);
-
-	node_loader_impl_exception(env, status);
-}
-
-napi_value node_loader_impl_async_func_await_safe(napi_env env, napi_callback_info info)
-{
-	napi_value recv;
-	loader_impl_async_func_await_safe func_await_safe = NULL;
-
-	napi_status status = napi_get_cb_info(env, info, nullptr, nullptr, &recv, (void **)&func_await_safe);
-
-	node_loader_impl_exception(env, status);
-
-	/* Lock node implementation mutex */
-	uv_mutex_lock(&func_await_safe->node_impl->mutex);
-
-	/* Store function recv for reentrant calls */
-	func_await_safe->recv = recv;
-
-	/* Store environment for reentrant calls */
-	func_await_safe->node_impl->env = env;
-
-	/* Call to the implementation function */
-	node_loader_impl_func_await_safe(env, func_await_safe);
-
-	/* Clear environment */
-	// func_await_safe->node_impl->env = NULL;
-
-	/* Signal function await condition */
-	uv_cond_signal(&func_await_safe->node_impl->cond);
-
-	uv_mutex_unlock(&func_await_safe->node_impl->mutex);
-
-	return nullptr;
-}
-
-void node_loader_impl_func_destroy_safe(napi_env env, loader_impl_async_func_destroy_safe func_destroy_safe)
-{
-	uint32_t ref_count = 0;
-	napi_handle_scope handle_scope;
-
-	/* Create scope */
-	napi_status status = napi_open_handle_scope(env, &handle_scope);
-
-	node_loader_impl_exception(env, status);
-
-	/* Clear function persistent reference */
-	status = napi_reference_unref(env, func_destroy_safe->node_func->func_ref, &ref_count);
-
-	node_loader_impl_exception(env, status);
-
-	if (ref_count != 0)
-	{
-		/* TODO: Error handling */
-	}
-
-	status = napi_delete_reference(env, func_destroy_safe->node_func->func_ref);
-
-	node_loader_impl_exception(env, status);
-
-	/* Close scope */
-	status = napi_close_handle_scope(env, handle_scope);
-
-	node_loader_impl_exception(env, status);
-}
-
-napi_value node_loader_impl_async_func_destroy_safe(napi_env env, napi_callback_info info)
-{
-	loader_impl_async_func_destroy_safe func_destroy_safe = NULL;
-
-	napi_status status = napi_get_cb_info(env, info, nullptr, nullptr, nullptr, (void **)&func_destroy_safe);
-
-	node_loader_impl_exception(env, status);
-
-	/* Lock node implementation mutex */
-	uv_mutex_lock(&func_destroy_safe->node_impl->mutex);
-
-	/* Store environment for reentrant calls */
-	func_destroy_safe->node_impl->env = env;
-
-	/* Call to the implementation function */
-	node_loader_impl_func_destroy_safe(env, func_destroy_safe);
-
-	/* Clear environment */
-	// func_destroy_safe->node_impl->env = NULL;
-
-	/* Signal function destroy condition */
-	uv_cond_signal(&func_destroy_safe->node_impl->cond);
-
-	uv_mutex_unlock(&func_destroy_safe->node_impl->mutex);
-
-	return nullptr;
-}
-
-void node_loader_impl_future_await_safe(napi_env env, loader_impl_async_future_await_safe future_await_safe)
-{
-	static const char await_str[] = "await_future";
-	napi_value await_str_value;
-	napi_value function_table_object;
-	napi_value future_await;
-	bool result = false;
-	napi_value argv[2];
-	napi_handle_scope handle_scope;
-
-	/* Create scope */
-	napi_status status = napi_open_handle_scope(env, &handle_scope);
-
-	node_loader_impl_exception(env, status);
-
-	/* Get function table object from reference */
-	status = napi_get_reference_value(env, future_await_safe->node_impl->function_table_object_ref, &function_table_object);
-
-	node_loader_impl_exception(env, status);
-
-	/* Retrieve resolve function from object table */
-	status = napi_create_string_utf8(env, await_str, sizeof(await_str) - 1, &await_str_value);
-
-	node_loader_impl_exception(env, status);
-
-	status = napi_has_own_property(env, function_table_object, await_str_value, &result);
-
-	node_loader_impl_exception(env, status);
-
-	if (result == true)
-	{
-		napi_valuetype valuetype;
-
-		status = napi_get_named_property(env, function_table_object, await_str, &future_await);
-
-		node_loader_impl_exception(env, status);
-
-		status = napi_typeof(env, future_await, &valuetype);
-
-		node_loader_impl_exception(env, status);
-
-		if (valuetype != napi_function)
-		{
-			napi_throw_type_error(env, nullptr, "Invalid function await_future in function table object");
-		}
-		else
-		{
-			/* Allocate trampoline object */
-			loader_impl_async_func_await_trampoline trampoline = static_cast<loader_impl_async_func_await_trampoline>(malloc(sizeof(struct loader_impl_async_func_await_trampoline_type)));
-
-			if (trampoline != NULL)
-			{
-				napi_ref trampoline_ref;
-
-				/* Get function reference */
-				status = napi_get_reference_value(env, future_await_safe->node_future->promise_ref, &argv[0]);
-
-				node_loader_impl_exception(env, status);
-
-				/* Set trampoline object values */
-				trampoline->node_loader = future_await_safe->node_impl;
-				trampoline->resolve_trampoline = &node_loader_impl_async_func_resolve;
-				trampoline->reject_trampoline = &node_loader_impl_async_func_reject;
-				trampoline->resolve_callback = future_await_safe->resolve_callback;
-				trampoline->reject_callback = future_await_safe->reject_callback;
-				trampoline->context = future_await_safe->context;
-
-				/* Set the C trampoline object as JS wrapped object */
-				status = napi_create_object(env, &argv[1]);
-
-				node_loader_impl_exception(env, status);
-
-				status = napi_wrap(env, argv[1], static_cast<void *>(trampoline), &node_loader_impl_async_func_await_finalize, NULL, &trampoline_ref);
-
-				node_loader_impl_exception(env, status);
-
-				/* Call to function */
-				napi_value global, await_return;
-
-				status = napi_get_reference_value(env, future_await_safe->node_impl->global_ref, &global);
-
-				node_loader_impl_exception(env, status);
-
-				status = napi_call_function(env, global, future_await, 2, argv, &await_return);
-
-				node_loader_impl_exception(env, status);
-
-				/* Delete references references to wrapped objects */
-				status = napi_delete_reference(env, trampoline_ref);
-
-				node_loader_impl_exception(env, status);
-
-				/* Proccess the await return */
-				future_await_safe->ret = node_loader_impl_napi_to_value(future_await_safe->node_impl, env, future_await_safe->recv, await_return);
-			}
-		}
-	}
-
-	/* Close scope */
-	status = napi_close_handle_scope(env, handle_scope);
-
-	node_loader_impl_exception(env, status);
-}
-
-napi_value node_loader_impl_async_future_await_safe(napi_env env, napi_callback_info info)
-{
-	napi_value recv;
-	loader_impl_async_future_await_safe future_await_safe = NULL;
-
-	napi_status status = napi_get_cb_info(env, info, nullptr, nullptr, &recv, (void **)&future_await_safe);
-
-	node_loader_impl_exception(env, status);
-
-	/* Lock node implementation mutex */
-	uv_mutex_lock(&future_await_safe->node_impl->mutex);
-
-	/* Store function recv for reentrant calls */
-	future_await_safe->recv = recv;
-
-	/* Store environment for reentrant calls */
-	future_await_safe->node_impl->env = env;
-
-	/* Call to the implementation function */
-	node_loader_impl_future_await_safe(env, future_await_safe);
-
-	/* Clear environment */
-	// future_await_safe->node_impl->env = NULL;
-
-	/* Signal function await condition */
-	uv_cond_signal(&future_await_safe->node_impl->cond);
-
-	uv_mutex_unlock(&future_await_safe->node_impl->mutex);
-
-	return nullptr;
-}
-
-void node_loader_impl_future_delete_safe(napi_env env, loader_impl_async_future_delete_safe future_delete_safe)
-{
-	uint32_t ref_count = 0;
-	napi_handle_scope handle_scope;
-
-	/* Create scope */
-	napi_status status = napi_open_handle_scope(env, &handle_scope);
-
-	node_loader_impl_exception(env, status);
-
-	/* Clear promise reference */
-	status = napi_reference_unref(env, future_delete_safe->node_future->promise_ref, &ref_count);
-
-	node_loader_impl_exception(env, status);
-
-	if (ref_count != 0)
-	{
-		/* TODO: Error handling */
-	}
-
-	status = napi_delete_reference(env, future_delete_safe->node_future->promise_ref);
-
-	node_loader_impl_exception(env, status);
-
-	/* Close scope */
-	status = napi_close_handle_scope(env, handle_scope);
-
-	node_loader_impl_exception(env, status);
-}
-
-napi_value node_loader_impl_async_future_delete_safe(napi_env env, napi_callback_info info)
-{
-	loader_impl_async_future_delete_safe future_delete_safe = NULL;
-
-	napi_status status = napi_get_cb_info(env, info, nullptr, nullptr, nullptr, (void **)&future_delete_safe);
-
-	node_loader_impl_exception(env, status);
-
-	/* Lock node implementation mutex */
-	uv_mutex_lock(&future_delete_safe->node_impl->mutex);
-
-	/* Store environment for reentrant calls */
-	future_delete_safe->node_impl->env = env;
-
-	/* Call to the implementation function */
-	node_loader_impl_future_delete_safe(env, future_delete_safe);
-
-	/* Clear environment */
-	// future_delete_safe->node_impl->env = NULL;
-
-	/* Signal future delete condition */
-	uv_cond_signal(&future_delete_safe->node_impl->cond);
-
-	uv_mutex_unlock(&future_delete_safe->node_impl->mutex);
-
-	return nullptr;
-}
-
-void node_loader_impl_load_from_file_safe(napi_env env, loader_impl_async_load_from_file_safe load_from_file_safe)
-{
-	static const char load_from_file_str[] = "load_from_file";
-	napi_value function_table_object;
-	napi_value load_from_file_str_value;
-	bool result = false;
-	napi_handle_scope handle_scope;
-
-	/* Create scope */
-	napi_status status = napi_open_handle_scope(env, &handle_scope);
-
-	node_loader_impl_exception(env, status);
-
-	/* Get function table object from reference */
-	status = napi_get_reference_value(env, load_from_file_safe->node_impl->function_table_object_ref, &function_table_object);
-
-	node_loader_impl_exception(env, status);
-
-	/* Create function string */
-	status = napi_create_string_utf8(env, load_from_file_str, sizeof(load_from_file_str) - 1, &load_from_file_str_value);
-
-	node_loader_impl_exception(env, status);
-
-	/* Check if exists in the table */
-	status = napi_has_own_property(env, function_table_object, load_from_file_str_value, &result);
-
-	node_loader_impl_exception(env, status);
-
-	if (result == true)
-	{
-		napi_value function_trampoline_load_from_file;
-		napi_valuetype valuetype;
-		napi_value argv[1];
-
-		status = napi_get_named_property(env, function_table_object, load_from_file_str, &function_trampoline_load_from_file);
-
-		node_loader_impl_exception(env, status);
-
-		status = napi_typeof(env, function_trampoline_load_from_file, &valuetype);
-
-		node_loader_impl_exception(env, status);
-
-		if (valuetype != napi_function)
-		{
-			napi_throw_type_error(env, nullptr, "Invalid function load_from_file in function table object");
-		}
-
-		/* Define parameters */
-		status = napi_create_array_with_length(env, load_from_file_safe->size, &argv[0]);
-
-		node_loader_impl_exception(env, status);
-
-		for (size_t index = 0; index < load_from_file_safe->size; ++index)
-		{
-			napi_value path_str;
-
-			size_t length = strnlen(load_from_file_safe->paths[index], LOADER_NAMING_PATH_SIZE);
-
-			status = napi_create_string_utf8(env, load_from_file_safe->paths[index], length, &path_str);
-
-			node_loader_impl_exception(env, status);
-
-			status = napi_set_element(env, argv[0], (uint32_t)index, path_str);
-
-			node_loader_impl_exception(env, status);
-		}
-
-		/* Call to load from file function */
-		napi_value global, return_value;
-
-		status = napi_get_reference_value(env, load_from_file_safe->node_impl->global_ref, &global);
-
-		node_loader_impl_exception(env, status);
-
-		status = napi_call_function(env, global, function_trampoline_load_from_file, 1, argv, &return_value);
-
-		node_loader_impl_exception(env, status);
-
-		/* Check return value */
-		napi_valuetype return_valuetype;
-
-		status = napi_typeof(env, return_value, &return_valuetype);
-
-		node_loader_impl_exception(env, status);
-
-		if (return_valuetype != napi_null)
-		{
-			/* Make handle persistent */
-			status = napi_create_reference(env, return_value, 1, &load_from_file_safe->handle_ref);
-
-			node_loader_impl_exception(env, status);
-		}
-	}
-
-	/* Close scope */
-	status = napi_close_handle_scope(env, handle_scope);
-
-	node_loader_impl_exception(env, status);
-}
-
-napi_value node_loader_impl_async_load_from_file_safe(napi_env env, napi_callback_info info)
-{
-	loader_impl_async_load_from_file_safe load_from_file_safe = NULL;
-
-	napi_status status = napi_get_cb_info(env, info, nullptr, nullptr, nullptr, (void **)&load_from_file_safe);
-
-	node_loader_impl_exception(env, status);
-
-	/* Lock node implementation mutex */
-	uv_mutex_lock(&load_from_file_safe->node_impl->mutex);
-
-	/* Store environment for reentrant calls */
-	load_from_file_safe->node_impl->env = env;
-
-	/* Call to the implementation function */
-	node_loader_impl_load_from_file_safe(env, load_from_file_safe);
-
-	/* Clear environment */
-	// load_from_file_safe->node_impl->env = NULL;
-
-	/* Signal load from file condition */
-	uv_cond_signal(&load_from_file_safe->node_impl->cond);
-
-	uv_mutex_unlock(&load_from_file_safe->node_impl->mutex);
-
-	return nullptr;
-}
-
-void node_loader_impl_load_from_memory_safe(napi_env env, loader_impl_async_load_from_memory_safe load_from_memory_safe)
-{
-	static const char load_from_memory_str[] = "load_from_memory";
-	napi_value function_table_object;
-	napi_value load_from_memory_str_value;
-	bool result = false;
-	napi_handle_scope handle_scope;
-
-	/* Create scope */
-	napi_status status = napi_open_handle_scope(env, &handle_scope);
-
-	node_loader_impl_exception(env, status);
-
-	/* Get function table object from reference */
-	status = napi_get_reference_value(env, load_from_memory_safe->node_impl->function_table_object_ref, &function_table_object);
-
-	node_loader_impl_exception(env, status);
-
-	/* Create function string */
-	status = napi_create_string_utf8(env, load_from_memory_str, sizeof(load_from_memory_str) - 1, &load_from_memory_str_value);
-
-	node_loader_impl_exception(env, status);
-
-	/* Check if exists in the table */
-	status = napi_has_own_property(env, function_table_object, load_from_memory_str_value, &result);
-
-	node_loader_impl_exception(env, status);
-
-	if (result == true)
-	{
-		napi_value function_trampoline_load_from_memory;
-		napi_valuetype valuetype;
-		napi_value argv[3];
-
-		status = napi_get_named_property(env, function_table_object, load_from_memory_str, &function_trampoline_load_from_memory);
-
-		node_loader_impl_exception(env, status);
-
-		status = napi_typeof(env, function_trampoline_load_from_memory, &valuetype);
-
-		node_loader_impl_exception(env, status);
-
-		if (valuetype != napi_function)
-		{
-			napi_throw_type_error(env, nullptr, "Invalid function load_from_memory in function table object");
-		}
-
-		/* Define parameters */
-		status = napi_create_string_utf8(env, load_from_memory_safe->name, strlen(load_from_memory_safe->name), &argv[0]);
-
-		node_loader_impl_exception(env, status);
-
-		status = napi_create_string_utf8(env, load_from_memory_safe->buffer, load_from_memory_safe->size - 1, &argv[1]);
-
-		node_loader_impl_exception(env, status);
-
-		status = napi_create_object(env, &argv[2]);
-
-		node_loader_impl_exception(env, status);
-
-		/* Call to load from memory function */
-		napi_value global, return_value;
-
-		status = napi_get_reference_value(env, load_from_memory_safe->node_impl->global_ref, &global);
-
-		node_loader_impl_exception(env, status);
-
-		status = napi_call_function(env, global, function_trampoline_load_from_memory, 3, argv, &return_value);
-
-		node_loader_impl_exception(env, status);
-
-		/* Check return value */
-		napi_valuetype return_valuetype;
-
-		status = napi_typeof(env, return_value, &return_valuetype);
-
-		node_loader_impl_exception(env, status);
-
-		if (return_valuetype != napi_null)
-		{
-			/* Make handle persistent */
-			status = napi_create_reference(env, return_value, 1, &load_from_memory_safe->handle_ref);
-
-			node_loader_impl_exception(env, status);
-		}
-	}
-
-	/* Close scope */
-	status = napi_close_handle_scope(env, handle_scope);
-
-	node_loader_impl_exception(env, status);
-}
-
-napi_value node_loader_impl_async_load_from_memory_safe(napi_env env, napi_callback_info info)
-{
-	loader_impl_async_load_from_memory_safe load_from_memory_safe = NULL;
-
-	napi_status status = napi_get_cb_info(env, info, nullptr, nullptr, nullptr, (void **)&load_from_memory_safe);
-
-	node_loader_impl_exception(env, status);
-
-	/* Lock node implementation mutex */
-	uv_mutex_lock(&load_from_memory_safe->node_impl->mutex);
-
-	/* Store environment for reentrant calls */
-	load_from_memory_safe->node_impl->env = env;
-
-	/* Call to the implementation function */
-	node_loader_impl_load_from_memory_safe(env, load_from_memory_safe);
-
-	/* Clear environment */
-	// load_from_memory_safe->node_impl->env = NULL;
-
-	/* Signal load from memory condition */
-	uv_cond_signal(&load_from_memory_safe->node_impl->cond);
-
-	uv_mutex_unlock(&load_from_memory_safe->node_impl->mutex);
-
-	return nullptr;
-}
-
-void node_loader_impl_clear_safe(napi_env env, loader_impl_async_clear_safe clear_safe)
-{
-	static const char clear_str[] = "clear";
-	napi_value function_table_object;
-	napi_value clear_str_value;
-	bool result = false;
-	napi_handle_scope handle_scope;
-	uint32_t ref_count = 0;
-
-	/* Create scope */
-	napi_status status = napi_open_handle_scope(env, &handle_scope);
-
-	node_loader_impl_exception(env, status);
-	/* Get function table object from reference */
-	status = napi_get_reference_value(env, clear_safe->node_impl->function_table_object_ref, &function_table_object);
-
-	node_loader_impl_exception(env, status);
-
-	/* Create function string */
-	status = napi_create_string_utf8(env, clear_str, sizeof(clear_str) - 1, &clear_str_value);
-
-	node_loader_impl_exception(env, status);
-
-	/* Check if exists in the table */
-	status = napi_has_own_property(env, function_table_object, clear_str_value, &result);
-
-	node_loader_impl_exception(env, status);
-
-	if (result == true)
-	{
-		napi_value function_trampoline_clear;
-		napi_valuetype valuetype;
-		napi_value argv[1];
-
-		status = napi_get_named_property(env, function_table_object, clear_str, &function_trampoline_clear);
-
-		node_loader_impl_exception(env, status);
-
-		status = napi_typeof(env, function_trampoline_clear, &valuetype);
-
-		node_loader_impl_exception(env, status);
-
-		if (valuetype != napi_function)
-		{
-			napi_throw_type_error(env, nullptr, "Invalid function clear in function table object");
-		}
-
-		/* Define parameters */
-		status = napi_get_reference_value(env, clear_safe->handle_ref, &argv[0]);
-
-		node_loader_impl_exception(env, status);
-
-		/* Call to load from file function */
-		napi_value global, clear_return;
-
-		status = napi_get_reference_value(env, clear_safe->node_impl->global_ref, &global);
-
-		node_loader_impl_exception(env, status);
-
-		status = napi_call_function(env, global, function_trampoline_clear, 1, argv, &clear_return);
-
-		node_loader_impl_exception(env, status);
-	}
-
-	/* Clear handle persistent reference */
-	status = napi_reference_unref(env, clear_safe->handle_ref, &ref_count);
-
-	node_loader_impl_exception(env, status);
-
-	if (ref_count != 0)
-	{
-		/* TODO: Error handling */
-	}
-
-	status = napi_delete_reference(env, clear_safe->handle_ref);
-
-	node_loader_impl_exception(env, status);
-
-	/* Close scope */
-	status = napi_close_handle_scope(env, handle_scope);
-
-	node_loader_impl_exception(env, status);
-}
-
-napi_value node_loader_impl_async_clear_safe(napi_env env, napi_callback_info info)
-{
-	loader_impl_async_clear_safe clear_safe = NULL;
-
-	napi_status status = napi_get_cb_info(env, info, nullptr, nullptr, nullptr, (void **)&clear_safe);
-
-	node_loader_impl_exception(env, status);
-
-	/* Lock node implementation mutex */
-	uv_mutex_lock(&clear_safe->node_impl->mutex);
-
-	/* Store environment for reentrant calls */
-	clear_safe->node_impl->env = env;
-
-	/* Call to the implementation function */
-	node_loader_impl_clear_safe(env, clear_safe);
-
-	/* Clear environment */
-	// clear_safe->node_impl->env = NULL;
-
-	/* Signal clear condition */
-	uv_cond_signal(&clear_safe->node_impl->cond);
-
-	uv_mutex_unlock(&clear_safe->node_impl->mutex);
-
-	return nullptr;
-}
-
-value node_loader_impl_discover_function_safe(napi_env env, loader_impl_async_discover_function_safe discover_function_safe)
-{
-	static const char discover_function_str[] = "discover_function";
-	napi_value discover_function_str_value;
-	napi_value function_table_object;
-	bool result = false;
-	napi_handle_scope handle_scope;
-	value function_value = NULL;
-
-	/* Create scope */
-	napi_status status = napi_open_handle_scope(env, &handle_scope);
-
-	node_loader_impl_exception(env, status);
-
-	/* Get function table object from reference */
-	status = napi_get_reference_value(env, discover_function_safe->node_impl->function_table_object_ref, &function_table_object);
-
-	node_loader_impl_exception(env, status);
-
-	/* Create function string */
-	status = napi_create_string_utf8(env, discover_function_str, sizeof(discover_function_str) - 1, &discover_function_str_value);
-
-	node_loader_impl_exception(env, status);
-
-	/* Check if exists in the table */
-	status = napi_has_own_property(env, function_table_object, discover_function_str_value, &result);
-
-	node_loader_impl_exception(env, status);
-
-	if (result == true)
-	{
-		napi_value function_trampoline_discover;
-		napi_valuetype valuetype;
-		napi_value argv[1];
-
-		status = napi_get_named_property(env, function_table_object, discover_function_str, &function_trampoline_discover);
-
-		node_loader_impl_exception(env, status);
-
-		status = napi_typeof(env, function_trampoline_discover, &valuetype);
-
-		node_loader_impl_exception(env, status);
-
-		if (valuetype != napi_function)
-		{
-			napi_throw_type_error(env, nullptr, "Invalid function discover in function table object");
-		}
-
-		/* Define parameters */
-		argv[0] = discover_function_safe->func;
-
-		/* Call to load from file function */
-		napi_value global, function_descriptor;
-
-		status = napi_get_reference_value(env, discover_function_safe->node_impl->global_ref, &global);
-
-		node_loader_impl_exception(env, status);
-
-		status = napi_call_function(env, global, function_trampoline_discover, 1, argv, &function_descriptor);
-
-		node_loader_impl_exception(env, status);
-
-		/* Convert return value (discover object) to context */
-		napi_value func_name;
-		char *func_name_str = NULL;
-		bool has_name = false;
-
-		status = napi_has_named_property(env, function_descriptor, "name", &has_name);
-
-		node_loader_impl_exception(env, status);
-
-		/* Retrieve the function name if any */
-		if (has_name == true)
-		{
-			size_t func_name_length = 0;
-
-			status = napi_get_named_property(env, function_descriptor, "name", &func_name);
-
-			node_loader_impl_exception(env, status);
-
-			status = napi_get_value_string_utf8(env, func_name, NULL, 0, &func_name_length);
-
-			node_loader_impl_exception(env, status);
-
-			if (func_name_length > 0)
-			{
-				func_name_str = static_cast<char *>(malloc(sizeof(char) * (func_name_length + 1)));
-			}
-
-			/* Get function name */
-			status = napi_get_value_string_utf8(env, func_name, func_name_str, func_name_length + 1, &func_name_length);
-
-			node_loader_impl_exception(env, status);
-		}
-
-		/* Retrieve the function properties */
-		napi_value function_sig;
-		napi_value function_types;
-		napi_value function_ret;
-		napi_value function_is_async;
-		uint32_t function_sig_length;
-
-		/* Get function signature */
-		status = napi_get_named_property(env, function_descriptor, "signature", &function_sig);
-
-		node_loader_impl_exception(env, status);
-
-		/* Check function pointer type */
-		status = napi_typeof(env, function_sig, &valuetype);
-
-		node_loader_impl_exception(env, status);
-
-		if (valuetype != napi_object)
-		{
-			napi_throw_type_error(env, nullptr, "Invalid NodeJS signature");
-		}
-
-		/* Get signature length */
-		status = napi_get_array_length(env, function_sig, &function_sig_length);
-
-		node_loader_impl_exception(env, status);
-
-		/* Get function async */
-		status = napi_get_named_property(env, function_descriptor, "async", &function_is_async);
-
-		node_loader_impl_exception(env, status);
-
-		/* Check function async type */
-		status = napi_typeof(env, function_is_async, &valuetype);
-
-		node_loader_impl_exception(env, status);
-
-		if (valuetype != napi_boolean)
-		{
-			napi_throw_type_error(env, nullptr, "Invalid NodeJS async flag");
-		}
-
-		/* Optionally retrieve types if any in order to support typed supersets of JavaScript like TypeScript */
-		static const char types_str[] = "types";
-		bool has_types = false;
-
-		status = napi_has_named_property(env, function_descriptor, types_str, &has_types);
-
-		node_loader_impl_exception(env, status);
-
-		if (has_types == true)
-		{
-			status = napi_get_named_property(env, function_descriptor, types_str, &function_types);
-
-			node_loader_impl_exception(env, status);
-
-			/* Check types array type */
-			status = napi_typeof(env, function_types, &valuetype);
-
-			node_loader_impl_exception(env, status);
-
-			if (valuetype != napi_object)
-			{
-				napi_throw_type_error(env, nullptr, "Invalid NodeJS function types");
-			}
-		}
-
-		/* Optionally retrieve return value type if any in order to support typed supersets of JavaScript like TypeScript */
-		static const char ret_str[] = "ret";
-		bool has_ret = false;
-
-		status = napi_has_named_property(env, function_descriptor, ret_str, &has_ret);
-
-		node_loader_impl_exception(env, status);
-
-		if (has_ret == true)
-		{
-			status = napi_get_named_property(env, function_descriptor, ret_str, &function_ret);
-
-			node_loader_impl_exception(env, status);
-
-			/* Check return value type */
-			status = napi_typeof(env, function_ret, &valuetype);
-
-			node_loader_impl_exception(env, status);
-
-			if (valuetype != napi_string)
-			{
-				napi_throw_type_error(env, nullptr, "Invalid NodeJS return type");
-			}
-		}
-
-		/* Create node function */
-		loader_impl_node_function node_func = static_cast<loader_impl_node_function>(malloc(sizeof(struct loader_impl_node_function_type)));
-
-		/* Create reference to function pointer */
-		status = napi_create_reference(env, discover_function_safe->func, 1, &node_func->func_ref);
-
-		node_loader_impl_exception(env, status);
-
-		node_func->node_impl = discover_function_safe->node_impl;
-
-		/* Create function */
-		function f = function_create(func_name_str, (size_t)function_sig_length, node_func, &function_node_singleton);
-
-		if (f != NULL)
-		{
-			signature s = function_signature(f);
-			bool is_async = false;
-
-			/* Set function async */
-			status = napi_get_value_bool(env, function_is_async, &is_async);
-
-			node_loader_impl_exception(env, status);
-
-			function_async(f, is_async == true ? FUNCTION_ASYNC : FUNCTION_SYNC);
-
-			/* Set return value if any */
-			if (has_ret)
-			{
-				size_t return_type_length;
-				char *return_type_str = NULL;
-
-				/* Get return value string length */
-				status = napi_get_value_string_utf8(env, function_ret, NULL, 0, &return_type_length);
-
-				node_loader_impl_exception(env, status);
-
-				if (return_type_length > 0)
-				{
-					return_type_str = static_cast<char *>(malloc(sizeof(char) * (return_type_length + 1)));
-				}
-
-				if (return_type_str != NULL)
-				{
-					/* Get parameter name string */
-					status = napi_get_value_string_utf8(env, function_ret, return_type_str, return_type_length + 1, &return_type_length);
-
-					node_loader_impl_exception(env, status);
-
-					/* TODO: Implement return type with impl (may need an important refactor) */
-					signature_set_return(s, /*loader_impl_type(discover_function_safe->impl, return_type_str)*/ NULL);
-
-					free(return_type_str);
-				}
-			}
-
-			/* Set signature */
-			for (uint32_t arg_index = 0; arg_index < function_sig_length; ++arg_index)
-			{
-				napi_value parameter_name;
-				size_t parameter_name_length;
-				char *parameter_name_str = NULL;
-
-				/* Get signature parameter name */
-				status = napi_get_element(env, function_sig, arg_index, &parameter_name);
-
-				node_loader_impl_exception(env, status);
-
-				/* Get parameter name string length */
-				status = napi_get_value_string_utf8(env, parameter_name, NULL, 0, &parameter_name_length);
-
-				node_loader_impl_exception(env, status);
-
-				if (parameter_name_length > 0)
-				{
-					parameter_name_str = static_cast<char *>(malloc(sizeof(char) * (parameter_name_length + 1)));
-				}
-
-				/* Get parameter name string */
-				status = napi_get_value_string_utf8(env, parameter_name, parameter_name_str, parameter_name_length + 1, &parameter_name_length);
-
-				node_loader_impl_exception(env, status);
-
-				/* Check if type info is available */
-				if (has_types)
-				{
-					napi_value parameter_type;
-					size_t parameter_type_length;
-					char *parameter_type_str = NULL;
-
-					/* Get signature parameter type */
-					status = napi_get_element(env, function_types, arg_index, &parameter_type);
-
-					node_loader_impl_exception(env, status);
-
-					/* Get parameter type string length */
-					status = napi_get_value_string_utf8(env, parameter_type, NULL, 0, &parameter_type_length);
-
-					node_loader_impl_exception(env, status);
-
-					if (parameter_type_length > 0)
-					{
-						parameter_type_str = static_cast<char *>(malloc(sizeof(char) * (parameter_type_length + 1)));
-					}
-
-					/* Get parameter type string */
-					status = napi_get_value_string_utf8(env, parameter_type, parameter_type_str, parameter_type_length + 1, &parameter_type_length);
-
-					node_loader_impl_exception(env, status);
-
-					/* TODO: Implement parameter type with impl (may need an important refactor) */
-					signature_set(s, (size_t)arg_index, parameter_name_str, /*loader_impl_type(discover_function_safe->impl, parameter_type_str)*/ NULL);
-
-					if (parameter_type_str != NULL)
-					{
-						free(parameter_type_str);
-					}
-				}
-				else
-				{
-					signature_set(s, (size_t)arg_index, parameter_name_str, NULL);
-				}
-
-				if (parameter_name_str != NULL)
-				{
-					free(parameter_name_str);
-				}
-			}
-
-			/* Create value with the function */
-			function_value = value_create_function(f);
-		}
-		else
-		{
-			free(node_func);
-		}
-
-		if (func_name_str != NULL)
-		{
-			free(func_name_str);
-		}
-	}
-
-	/* Close scope */
-	status = napi_close_handle_scope(env, handle_scope);
-
-	node_loader_impl_exception(env, status);
-
-	return function_value;
-}
-
-void node_loader_impl_discover_safe(napi_env env, loader_impl_async_discover_safe discover_safe)
-{
-	static const char discover_str[] = "discover";
-	napi_value function_table_object;
-	napi_value discover_str_value;
-	bool result = false;
-	napi_handle_scope handle_scope;
-
-	/* Create scope */
-	napi_status status = napi_open_handle_scope(env, &handle_scope);
-
-	node_loader_impl_exception(env, status);
-
-	/* Get function table object from reference */
-	status = napi_get_reference_value(env, discover_safe->node_impl->function_table_object_ref, &function_table_object);
-
-	node_loader_impl_exception(env, status);
-
-	/* Create function string */
-	status = napi_create_string_utf8(env, discover_str, sizeof(discover_str) - 1, &discover_str_value);
-
-	node_loader_impl_exception(env, status);
-
-	/* Check if exists in the table */
-	status = napi_has_own_property(env, function_table_object, discover_str_value, &result);
-
-	node_loader_impl_exception(env, status);
-
-	if (result == true)
-	{
-		napi_value function_trampoline_discover;
-		napi_valuetype valuetype;
-		napi_value argv[1];
-
-		status = napi_get_named_property(env, function_table_object, discover_str, &function_trampoline_discover);
-
-		node_loader_impl_exception(env, status);
-
-		status = napi_typeof(env, function_trampoline_discover, &valuetype);
-
-		node_loader_impl_exception(env, status);
-
-		if (valuetype != napi_function)
-		{
-			napi_throw_type_error(env, nullptr, "Invalid function discover in function table object");
-		}
-
-		/* Define parameters */
-		status = napi_get_reference_value(env, discover_safe->handle_ref, &argv[0]);
-
-		node_loader_impl_exception(env, status);
-
-		/* Call to load from file function */
-		napi_value global, discover_map;
-
-		status = napi_get_reference_value(env, discover_safe->node_impl->global_ref, &global);
-
-		node_loader_impl_exception(env, status);
-
-		status = napi_call_function(env, global, function_trampoline_discover, 1, argv, &discover_map);
-
-		node_loader_impl_exception(env, status);
-
-		/* Convert return value (discover object) to context */
-		napi_value func_names;
-		uint32_t func_names_length;
-
-		status = napi_get_property_names(env, discover_map, &func_names);
-
-		node_loader_impl_exception(env, status);
-
-		status = napi_get_array_length(env, func_names, &func_names_length);
-
-		node_loader_impl_exception(env, status);
-
-		for (uint32_t index = 0; index < func_names_length; ++index)
-		{
-			napi_value func_name;
-			size_t func_name_length;
-			char *func_name_str = NULL;
-
-			status = napi_get_element(env, func_names, index, &func_name);
-
-			node_loader_impl_exception(env, status);
-
-			status = napi_get_value_string_utf8(env, func_name, NULL, 0, &func_name_length);
-
-			node_loader_impl_exception(env, status);
-
-			if (func_name_length > 0)
-			{
-				func_name_str = static_cast<char *>(malloc(sizeof(char) * (func_name_length + 1)));
-			}
-
-			if (func_name_str != NULL)
-			{
-				napi_value function_descriptor;
-				napi_value function_ptr;
-				napi_value function_sig;
-				napi_value function_types;
-				napi_value function_ret;
-				napi_value function_is_async;
-				uint32_t function_sig_length;
-
-				/* Get function name */
-				status = napi_get_value_string_utf8(env, func_name, func_name_str, func_name_length + 1, &func_name_length);
-
-				node_loader_impl_exception(env, status);
-
-				/* Get function descriptor */
-				status = napi_get_named_property(env, discover_map, func_name_str, &function_descriptor);
-
-				node_loader_impl_exception(env, status);
-
-				/* Get function pointer */
-				status = napi_get_named_property(env, function_descriptor, "ptr", &function_ptr);
-
-				node_loader_impl_exception(env, status);
-
-				/* Check function pointer type */
-				status = napi_typeof(env, function_ptr, &valuetype);
-
-				node_loader_impl_exception(env, status);
-
-				if (valuetype != napi_function)
-				{
-					napi_throw_type_error(env, nullptr, "Invalid NodeJS function");
-				}
-
-				/* Get function signature */
-				status = napi_get_named_property(env, function_descriptor, "signature", &function_sig);
-
-				node_loader_impl_exception(env, status);
-
-				/* Check function pointer type */
-				status = napi_typeof(env, function_sig, &valuetype);
-
-				node_loader_impl_exception(env, status);
-
-				if (valuetype != napi_object)
-				{
-					napi_throw_type_error(env, nullptr, "Invalid NodeJS signature");
-				}
-
-				/* Get signature length */
-				status = napi_get_array_length(env, function_sig, &function_sig_length);
-
-				node_loader_impl_exception(env, status);
-
-				/* Get function async */
-				status = napi_get_named_property(env, function_descriptor, "async", &function_is_async);
-
-				node_loader_impl_exception(env, status);
-
-				/* Check function async type */
-				status = napi_typeof(env, function_is_async, &valuetype);
-
-				node_loader_impl_exception(env, status);
-
-				if (valuetype != napi_boolean)
-				{
-					napi_throw_type_error(env, nullptr, "Invalid NodeJS async flag");
-				}
-
-				/* Optionally retrieve types if any in order to support typed supersets of JavaScript like TypeScript */
-				static const char types_str[] = "types";
-				bool has_types = false;
-
-				status = napi_has_named_property(env, function_descriptor, types_str, &has_types);
-
-				node_loader_impl_exception(env, status);
-
-				if (has_types == true)
-				{
-					status = napi_get_named_property(env, function_descriptor, types_str, &function_types);
-
-					node_loader_impl_exception(env, status);
-
-					/* Check types array type */
-					status = napi_typeof(env, function_types, &valuetype);
-
-					node_loader_impl_exception(env, status);
-
-					if (valuetype != napi_object)
-					{
-						napi_throw_type_error(env, nullptr, "Invalid NodeJS function types");
-					}
-				}
-
-				/* Optionally retrieve return value type if any in order to support typed supersets of JavaScript like TypeScript */
-				static const char ret_str[] = "ret";
-				bool has_ret = false;
-
-				status = napi_has_named_property(env, function_descriptor, ret_str, &has_ret);
-
-				node_loader_impl_exception(env, status);
-
-				if (has_ret == true)
-				{
-					status = napi_get_named_property(env, function_descriptor, ret_str, &function_ret);
-
-					node_loader_impl_exception(env, status);
-
-					/* Check return value type */
-					status = napi_typeof(env, function_ret, &valuetype);
-
-					node_loader_impl_exception(env, status);
-
-					if (valuetype != napi_string)
-					{
-						napi_throw_type_error(env, nullptr, "Invalid NodeJS return type");
-					}
-				}
-
-				/* Create node function */
-				loader_impl_node_function node_func = static_cast<loader_impl_node_function>(malloc(sizeof(struct loader_impl_node_function_type)));
-
-				/* Create reference to function pointer */
-				status = napi_create_reference(env, function_ptr, 1, &node_func->func_ref);
-
-				node_loader_impl_exception(env, status);
-
-				node_func->node_impl = discover_safe->node_impl;
-
-				/* Create function */
-				function f = function_create(func_name_str, (size_t)function_sig_length, node_func, &function_node_singleton);
-
-				if (f != NULL)
-				{
-					signature s = function_signature(f);
-					scope sp = context_scope(discover_safe->ctx);
-					bool is_async = false;
-
-					/* Set function async */
-					status = napi_get_value_bool(env, function_is_async, &is_async);
-
-					node_loader_impl_exception(env, status);
-
-					function_async(f, is_async == true ? FUNCTION_ASYNC : FUNCTION_SYNC);
-
-					/* Set return value if any */
-					if (has_ret)
-					{
-						size_t return_type_length;
-						char *return_type_str = NULL;
-
-						/* Get return value string length */
-						status = napi_get_value_string_utf8(env, function_ret, NULL, 0, &return_type_length);
-
-						node_loader_impl_exception(env, status);
-
-						if (return_type_length > 0)
-						{
-							return_type_str = static_cast<char *>(malloc(sizeof(char) * (return_type_length + 1)));
-						}
-
-						if (return_type_str != NULL)
-						{
-							/* Get parameter name string */
-							status = napi_get_value_string_utf8(env, function_ret, return_type_str, return_type_length + 1, &return_type_length);
-
-							node_loader_impl_exception(env, status);
-
-							signature_set_return(s, loader_impl_type(discover_safe->impl, return_type_str));
-
-							free(return_type_str);
-						}
-					}
-
-					/* Set signature */
-					for (uint32_t arg_index = 0; arg_index < function_sig_length; ++arg_index)
-					{
-						napi_value parameter_name;
-						size_t parameter_name_length;
-						char *parameter_name_str = NULL;
-
-						/* Get signature parameter name */
-						status = napi_get_element(env, function_sig, arg_index, &parameter_name);
-
-						node_loader_impl_exception(env, status);
-
-						/* Get parameter name string length */
-						status = napi_get_value_string_utf8(env, parameter_name, NULL, 0, &parameter_name_length);
-
-						node_loader_impl_exception(env, status);
-
-						if (parameter_name_length > 0)
-						{
-							parameter_name_str = static_cast<char *>(malloc(sizeof(char) * (parameter_name_length + 1)));
-						}
-
-						/* Get parameter name string */
-						status = napi_get_value_string_utf8(env, parameter_name, parameter_name_str, parameter_name_length + 1, &parameter_name_length);
-
-						node_loader_impl_exception(env, status);
-
-						/* Check if type info is available */
-						if (has_types)
-						{
-							napi_value parameter_type;
-							size_t parameter_type_length;
-							char *parameter_type_str = NULL;
-
-							/* Get signature parameter type */
-							status = napi_get_element(env, function_types, arg_index, &parameter_type);
-
-							node_loader_impl_exception(env, status);
-
-							/* Get parameter type string length */
-							status = napi_get_value_string_utf8(env, parameter_type, NULL, 0, &parameter_type_length);
-
-							node_loader_impl_exception(env, status);
-
-							if (parameter_type_length > 0)
-							{
-								parameter_type_str = static_cast<char *>(malloc(sizeof(char) * (parameter_type_length + 1)));
-							}
-
-							/* Get parameter type string */
-							status = napi_get_value_string_utf8(env, parameter_type, parameter_type_str, parameter_type_length + 1, &parameter_type_length);
-
-							node_loader_impl_exception(env, status);
-
-							signature_set(s, (size_t)arg_index, parameter_name_str, loader_impl_type(discover_safe->impl, parameter_type_str));
-
-							if (parameter_type_str != NULL)
-							{
-								free(parameter_type_str);
-							}
-						}
-						else
-						{
-							signature_set(s, (size_t)arg_index, parameter_name_str, NULL);
-						}
-
-						if (parameter_name_str != NULL)
-						{
-							free(parameter_name_str);
-						}
-					}
-
-					scope_define(sp, function_name(f), value_create_function(f));
-				}
-				else
-				{
-					free(node_func);
-				}
-
-				free(func_name_str);
-			}
-		}
-	}
-
-	/* Close scope */
-	status = napi_close_handle_scope(env, handle_scope);
-
-	node_loader_impl_exception(env, status);
-}
-
-napi_value node_loader_impl_async_discover_safe(napi_env env, napi_callback_info info)
-{
-	loader_impl_async_discover_safe discover_safe = NULL;
-
-	napi_status status = napi_get_cb_info(env, info, nullptr, nullptr, nullptr, (void **)&discover_safe);
-
-	node_loader_impl_exception(env, status);
-
-	/* Lock node implementation mutex */
-	uv_mutex_lock(&discover_safe->node_impl->mutex);
-
-	/* Store environment for reentrant calls */
-	discover_safe->node_impl->env = env;
-
-	/* Call to the implementation function */
-	node_loader_impl_discover_safe(env, discover_safe);
-
-	/* Clear environment */
-	// discover_safe->node_impl->env = NULL;
-
-	/* Signal discover condition */
-	uv_cond_signal(&discover_safe->node_impl->cond);
-
-	uv_mutex_unlock(&discover_safe->node_impl->mutex);
-
-	return nullptr;
-}
-
-template <typename T>
-void node_loader_impl_thread_safe_function_initialize(napi_env env,
-	const char name[], size_t size, napi_value (*callback)(napi_env, napi_callback_info), T **data,
-	napi_value *ptr, napi_threadsafe_function *threadsafe_function)
-{
-	napi_status status;
-
-	/* Create func call function */
-	*data = new T();
-
-	/* Initialize call safe function with context */
-	status = napi_create_function(env, NULL, 0, callback, static_cast<void *>(*data), ptr);
-
-	node_loader_impl_exception(env, status);
-
-	/* Create call safe function */
-	napi_value threadsafe_func_name;
-
-	status = napi_create_string_utf8(env, name, size, &threadsafe_func_name);
-
-	node_loader_impl_exception(env, status);
-
-	// TODO: Does this number must be equivalent to the number of the threads of NodeJS?
-	unsigned int processor_count = std::thread::hardware_concurrency();
-
-	status = napi_create_threadsafe_function(env, *ptr,
-		nullptr, threadsafe_func_name,
-		0, processor_count,
-		nullptr, nullptr,
-		nullptr, nullptr,
-		threadsafe_function);
-
-	node_loader_impl_exception(env, status);
-}
-
-template <typename T>
-void node_loader_impl_thread_safe_function_destroy(napi_env env,
-	T **data, napi_threadsafe_function *threadsafe_function)
-{
-	/* Release aborting the thread safe function */
-	napi_status status = napi_release_threadsafe_function(*threadsafe_function, napi_tsfn_abort);
-
-	node_loader_impl_exception(env, status);
-
-	/* Clear safe arguments */
-	delete *data;
-}
-
-void *node_loader_impl_register(void *node_impl_ptr, void *env_ptr, void *function_table_object_ptr)
-{
-	loader_impl_node node_impl = static_cast<loader_impl_node>(node_impl_ptr);
-	napi_env env;
-	napi_value function_table_object;
-	napi_value global;
-	napi_status status;
-
-	/* Lock node implementation mutex */
-	uv_mutex_lock(&node_impl->mutex);
-
-	/* Retrieve the js thread id */
-	node_impl->js_thread_id = std::this_thread::get_id();
-
-	/* Initialize request for destroying */
-	node_impl->requested_destroy.store(false);
-
-	/* Obtain environment and function table */
-	env = static_cast<napi_env>(env_ptr);
-	function_table_object = static_cast<napi_value>(function_table_object_ptr);
-
-	/* Make global object persistent */
-	status = napi_get_global(env, &global);
-
-	node_loader_impl_exception(env, status);
-
-	status = napi_create_reference(env, global, 1, &node_impl->global_ref);
-
-	node_loader_impl_exception(env, status);
-
-	/* Make function table object persistent */
-	status = napi_create_reference(env, function_table_object, 1, &node_impl->function_table_object_ref);
-
-	node_loader_impl_exception(env, status);
-
-	/* Initialize thread safe functions */
-	{
-		/* Safe initialize */
-		{
-			static const char threadsafe_func_name_str[] = "node_loader_impl_async_initialize_safe";
-
-			node_loader_impl_thread_safe_function_initialize<loader_impl_async_initialize_safe_type>(
-				env,
-				threadsafe_func_name_str, sizeof(threadsafe_func_name_str),
-				&node_loader_impl_async_initialize_safe,
-				(loader_impl_async_initialize_safe_type **)(&node_impl->initialize_safe),
-				&node_impl->initialize_safe_ptr,
-				&node_impl->threadsafe_initialize);
-		}
-
-		/* Safe load from file */
-		{
-			static const char threadsafe_func_name_str[] = "node_loader_impl_async_load_from_file_safe";
-
-			node_loader_impl_thread_safe_function_initialize<loader_impl_async_load_from_file_safe_type>(
-				env,
-				threadsafe_func_name_str, sizeof(threadsafe_func_name_str),
-				&node_loader_impl_async_load_from_file_safe,
-				(loader_impl_async_load_from_file_safe_type **)(&node_impl->load_from_file_safe),
-				&node_impl->load_from_file_safe_ptr,
-				&node_impl->threadsafe_load_from_file);
-		}
-
-		/* Safe load from memory */
-		{
-			static const char threadsafe_func_name_str[] = "node_loader_impl_async_load_from_memory_safe";
-
-			node_loader_impl_thread_safe_function_initialize<loader_impl_async_load_from_memory_safe_type>(
-				env,
-				threadsafe_func_name_str, sizeof(threadsafe_func_name_str),
-				&node_loader_impl_async_load_from_memory_safe,
-				(loader_impl_async_load_from_memory_safe_type **)(&node_impl->load_from_memory_safe),
-				&node_impl->load_from_memory_safe_ptr,
-				&node_impl->threadsafe_load_from_memory);
-		}
-
-		/* Safe clear */
-		{
-			static const char threadsafe_func_name_str[] = "node_loader_impl_async_clear_safe";
-
-			node_loader_impl_thread_safe_function_initialize<loader_impl_async_clear_safe_type>(
-				env,
-				threadsafe_func_name_str, sizeof(threadsafe_func_name_str),
-				&node_loader_impl_async_clear_safe,
-				(loader_impl_async_clear_safe_type **)(&node_impl->clear_safe),
-				&node_impl->clear_safe_ptr,
-				&node_impl->threadsafe_clear);
-		}
-
-		/* Safe discover */
-		{
-			static const char threadsafe_func_name_str[] = "node_loader_impl_async_discover_safe";
-
-			node_loader_impl_thread_safe_function_initialize<loader_impl_async_discover_safe_type>(
-				env,
-				threadsafe_func_name_str, sizeof(threadsafe_func_name_str),
-				&node_loader_impl_async_discover_safe,
-				(loader_impl_async_discover_safe_type **)(&node_impl->discover_safe),
-				&node_impl->discover_safe_ptr,
-				&node_impl->threadsafe_discover);
-		}
-
-		/* Safe function call */
-		{
-			static const char threadsafe_func_name_str[] = "node_loader_impl_async_func_call_safe";
-
-			node_loader_impl_thread_safe_function_initialize<loader_impl_async_func_call_safe_type>(
-				env,
-				threadsafe_func_name_str, sizeof(threadsafe_func_name_str),
-				&node_loader_impl_async_func_call_safe,
-				(loader_impl_async_func_call_safe_type **)(&node_impl->func_call_safe),
-				&node_impl->func_call_safe_ptr,
-				&node_impl->threadsafe_func_call);
-		}
-
-		/* Safe function await */
-		{
-			static const char threadsafe_func_name_str[] = "node_loader_impl_async_func_await_safe";
-
-			node_loader_impl_thread_safe_function_initialize<loader_impl_async_func_await_safe_type>(
-				env,
-				threadsafe_func_name_str, sizeof(threadsafe_func_name_str),
-				&node_loader_impl_async_func_await_safe,
-				(loader_impl_async_func_await_safe_type **)(&node_impl->func_await_safe),
-				&node_impl->func_await_safe_ptr,
-				&node_impl->threadsafe_func_await);
-		}
-
-		/* Safe function destroy */
-		{
-			static const char threadsafe_func_name_str[] = "node_loader_impl_async_func_destroy_safe";
-
-			node_loader_impl_thread_safe_function_initialize<loader_impl_async_func_destroy_safe_type>(
-				env,
-				threadsafe_func_name_str, sizeof(threadsafe_func_name_str),
-				&node_loader_impl_async_func_destroy_safe,
-				(loader_impl_async_func_destroy_safe_type **)(&node_impl->func_destroy_safe),
-				&node_impl->func_destroy_safe_ptr,
-				&node_impl->threadsafe_func_destroy);
-		}
-
-		/* Safe future await */
-		{
-			static const char threadsafe_func_name_str[] = "node_loader_impl_async_future_await_safe";
-
-			node_loader_impl_thread_safe_function_initialize<loader_impl_async_future_await_safe_type>(
-				env,
-				threadsafe_func_name_str, sizeof(threadsafe_func_name_str),
-				&node_loader_impl_async_future_await_safe,
-				(loader_impl_async_future_await_safe_type **)(&node_impl->future_await_safe),
-				&node_impl->future_await_safe_ptr,
-				&node_impl->threadsafe_future_await);
-		}
-
-		/* Safe future delete */
-		{
-			static const char threadsafe_func_name_str[] = "node_loader_impl_async_future_delete_safe";
-
-			node_loader_impl_thread_safe_function_initialize<loader_impl_async_future_delete_safe_type>(
-				env,
-				threadsafe_func_name_str, sizeof(threadsafe_func_name_str),
-				&node_loader_impl_async_future_delete_safe,
-				(loader_impl_async_future_delete_safe_type **)(&node_impl->future_delete_safe),
-				&node_impl->future_delete_safe_ptr,
-				&node_impl->threadsafe_future_delete);
-		}
-
-		/* Safe destroy */
-		{
-			static const char threadsafe_func_name_str[] = "node_loader_impl_async_destroy_safe";
-
-			node_loader_impl_thread_safe_function_initialize<loader_impl_async_destroy_safe_type>(
-				env,
-				threadsafe_func_name_str, sizeof(threadsafe_func_name_str),
-				&node_loader_impl_async_destroy_safe,
-				(loader_impl_async_destroy_safe_type **)(&node_impl->destroy_safe),
-				&node_impl->destroy_safe_ptr,
-				&node_impl->threadsafe_destroy);
-		}
-	}
-
-/* Run test function, this one can be called without thread safe mechanism */
-/* because it is run already in the correct V8 thread */
-#if (!defined(NDEBUG) || defined(DEBUG) || defined(_DEBUG) || defined(__DEBUG) || defined(__DEBUG__))
-	{
-		static const char test_str[] = "test";
-		napi_value test_str_value;
-
-		bool result = false;
-
-		/* Retrieve test function from object table */
-		status = napi_create_string_utf8(env, test_str, sizeof(test_str) - 1, &test_str_value);
-
-		node_loader_impl_exception(env, status);
-
-		status = napi_has_own_property(env, function_table_object, test_str_value, &result);
-
-		node_loader_impl_exception(env, status);
-
-		if (result == true)
-		{
-			napi_value function_trampoline_test;
-			napi_valuetype valuetype;
-
-			status = napi_get_named_property(env, function_table_object, test_str, &function_trampoline_test);
-
-			node_loader_impl_exception(env, status);
-
-			status = napi_typeof(env, function_trampoline_test, &valuetype);
-
-			node_loader_impl_exception(env, status);
-
-			if (valuetype != napi_function)
-			{
-				napi_throw_type_error(env, nullptr, "Invalid function test in function table object");
-			}
-
-			/* Call to test function */
-			napi_value return_value;
-
-			status = napi_call_function(env, global, function_trampoline_test, 0, nullptr, &return_value);
-
-			node_loader_impl_exception(env, status);
-		}
-	}
-#endif
-
-	/* Signal start condition */
-	uv_cond_signal(&node_impl->cond);
-
-	uv_mutex_unlock(&node_impl->mutex);
-
-	/* TODO: Return */
-	return NULL;
-}
-
-void node_loader_impl_thread(void *data)
-{
-	loader_impl_thread thread_data = static_cast<loader_impl_thread>(data);
-	loader_impl_node node_impl = thread_data->node_impl;
-	configuration config = thread_data->config;
-
-	/* Lock node implementation mutex */
-	uv_mutex_lock(&node_impl->mutex);
-
-	/* TODO: Reimplement from here to ... */
-
-	const size_t path_max_length = NODE_LOADER_IMPL_PATH_SIZE;
-	node_impl_path exe_path_str = { 0 };
-	size_t exe_path_str_size = 0, exe_path_str_offset = 0;
-
-#if defined(WIN32) || defined(_WIN32)
-	unsigned int length = GetModuleFileName(NULL, exe_path_str, path_max_length);
-#else
-	ssize_t length = readlink("/proc/self/exe", exe_path_str, path_max_length);
-#endif
-
-	size_t iterator;
-
-	if (length == -1 || length == path_max_length)
-	{
-		/* Report error (TODO: Implement it with thread safe logs) */
-		node_impl->error_message = "Node loader register invalid working directory path";
-
-		/* TODO: Make logs thread safe */
-		/* log_write("metacall", LOG_LEVEL_ERROR, "node loader register invalid working directory path (%s)", exe_path_str); */
-
-		/* Signal start condition */
-		uv_cond_signal(&node_impl->cond);
-
-		/* Unlock node implementation mutex */
-		uv_mutex_unlock(&node_impl->mutex);
-
-		return;
-	}
-
-	for (iterator = 0; iterator <= (size_t)length; ++iterator)
-	{
-#if defined(WIN32) || defined(_WIN32)
-		if (exe_path_str[iterator] == '\\')
-#else
-		if (exe_path_str[iterator] == '/')
-#endif
-		{
-			exe_path_str_offset = iterator + 1;
-		}
-	}
-
-	exe_path_str_size = (size_t)length - exe_path_str_offset + 1;
-
-	/* Get the boostrap path */
-	static const char bootstrap_file_str[] = "bootstrap.js";
-	node_impl_path bootstrap_path_str = { 0 };
-	size_t bootstrap_path_str_size = 0;
-
-	if (node_loader_impl_bootstrap_path(bootstrap_file_str, config, bootstrap_path_str, &bootstrap_path_str_size) != 0)
-	{
-		/* Report error (TODO: Implement it with thread safe logs) */
-		node_impl->error_message = "LOADER_LIBRARY_PATH not defined, bootstrap.js cannot be found";
-
-		/* Signal start condition */
-		uv_cond_signal(&node_impl->cond);
-
-		/* Unlock node implementation mutex */
-		uv_mutex_unlock(&node_impl->mutex);
-
-		return;
-	}
-
-	/* Get node impl pointer */
-	char *node_impl_ptr_str;
-	size_t node_impl_ptr_str_size;
-
-	ssize_t node_impl_ptr_length = snprintf(NULL, 0, "%p", (void *)node_impl);
-
-	if (node_impl_ptr_length <= 0)
-	{
-		/* Report error (TODO: Implement it with thread safe logs) */
-		node_impl->error_message = "Invalid node impl pointer length in NodeJS thread";
-
-		/* Signal start condition */
-		uv_cond_signal(&node_impl->cond);
-
-		/* Unlock node implementation mutex */
-		uv_mutex_unlock(&node_impl->mutex);
-
-		return;
-	}
-
-	node_impl_ptr_str_size = (size_t)node_impl_ptr_length + 1;
-
-	node_impl_ptr_str = static_cast<char *>(malloc(sizeof(char) * node_impl_ptr_str_size));
-
-	if (node_impl_ptr_str == NULL)
-	{
-		/* Report error (TODO: Implement it with thread safe logs) */
-		node_impl->error_message = "Invalid node impl pointer initialization in NodeJS thread";
-
-		/* Signal start condition */
-		uv_cond_signal(&node_impl->cond);
-
-		/* Unlock node implementation mutex */
-		uv_mutex_unlock(&node_impl->mutex);
-
-		return;
-	}
-
-	snprintf(node_impl_ptr_str, node_impl_ptr_str_size, "%p", (void *)node_impl);
-
-	/* Get register pointer */
-	char *register_ptr_str;
-	size_t register_ptr_str_size;
-
-	ssize_t register_ptr_length = snprintf(NULL, 0, "%p", (void *)&node_loader_impl_register);
-
-	if (register_ptr_length <= 0)
-	{
-		/* Report error (TODO: Implement it with thread safe logs) */
-		node_impl->error_message = "Invalid register pointer length in NodeJS thread";
-
-		/* Signal start condition */
-		uv_cond_signal(&node_impl->cond);
-
-		/* Unlock node implementation mutex */
-		uv_mutex_unlock(&node_impl->mutex);
-
-		return;
-	}
-
-	register_ptr_str_size = (size_t)register_ptr_length + 1;
-
-	register_ptr_str = static_cast<char *>(malloc(sizeof(char) * register_ptr_str_size));
-
-	if (register_ptr_str == NULL)
-	{
-		free(node_impl_ptr_str);
-
-		/* Report error (TODO: Implement it with thread safe logs) */
-		node_impl->error_message = "Invalid register pointer initialization in NodeJS thread";
-
-		/* Signal start condition */
-		uv_cond_signal(&node_impl->cond);
-
-		/* Unlock node implementation mutex */
-		uv_mutex_unlock(&node_impl->mutex);
-
-		return;
-	}
-
-	snprintf(register_ptr_str, register_ptr_str_size, "%p", (void *)&node_loader_impl_register);
-
-	/* Define argv_str contigously allocated with: executable name, bootstrap file, node impl pointer and register pointer */
-	size_t argv_str_size = exe_path_str_size + bootstrap_path_str_size + node_impl_ptr_str_size + register_ptr_str_size;
-	char *argv_str = static_cast<char *>(malloc(sizeof(char) * argv_str_size));
-
-	if (argv_str == NULL)
-	{
-		free(node_impl_ptr_str);
-		free(register_ptr_str);
-
-		/* Report error (TODO: Implement it with thread safe logs) */
-		node_impl->error_message = "Invalid argv initialization in NodeJS thread";
-
-		/* Signal start condition */
-		uv_cond_signal(&node_impl->cond);
-
-		/* Unlock node implementation mutex */
-		uv_mutex_unlock(&node_impl->mutex);
-
-		return;
-	}
-
-	/* Initialize the argv string memory */
-	memset(argv_str, 0, sizeof(char) * argv_str_size);
-
-	memcpy(&argv_str[0], &exe_path_str[exe_path_str_offset], exe_path_str_size);
-	memcpy(&argv_str[exe_path_str_size], bootstrap_path_str, bootstrap_path_str_size);
-	memcpy(&argv_str[exe_path_str_size + bootstrap_path_str_size], node_impl_ptr_str, node_impl_ptr_str_size);
-	memcpy(&argv_str[exe_path_str_size + bootstrap_path_str_size + node_impl_ptr_str_size], register_ptr_str, register_ptr_str_size);
-
-	free(node_impl_ptr_str);
-	free(register_ptr_str);
-
-	/* Define argv */
-	char *argv[] = {
-		&argv_str[0],
-		&argv_str[exe_path_str_size],
-		&argv_str[exe_path_str_size + bootstrap_path_str_size],
-		&argv_str[exe_path_str_size + bootstrap_path_str_size + node_impl_ptr_str_size],
-		NULL
-	};
-
-	int argc = 4;
-
-	/* TODO: ... reimplement until here */
-
-	node_impl->thread_loop = uv_default_loop();
-
-#if defined(__POSIX__)
-	{
-		/* In node::PlatformInit(), we squash all signal handlers for non-shared lib
-		build. In order to run test cases against shared lib build, we also need
-		to do the same thing for shared lib build here, but only for SIGPIPE for
-		now. If node::PlatformInit() is moved to here, then this section could be
-		removed. */
-		struct sigaction act;
-		memset(&act, 0, sizeof(act));
-		act.sa_handler = SIG_IGN;
-		sigaction(SIGPIPE, &act, nullptr);
-	}
-#endif
-
-	/* TODO: Review this, it generates a memory leak in line with 'auxv->a_type' */
-	/*
-	#if defined(__linux__)
-	{
-		char** envp = environ;
-		while (*envp++ != nullptr) {}
-		Elf_auxv_t* auxv = reinterpret_cast<Elf_auxv_t*>(envp);
-		for (; auxv->a_type != AT_NULL; auxv++)
-		{
-			if (auxv->a_type == AT_SECURE)
-			{
-				node::linux_at_secure = auxv->a_un.a_val;
-				break;
-			}
-		}
-	}
-	#endif
-	*/
-
-	/* Unlock node implementation mutex */
-	uv_mutex_unlock(&node_impl->mutex);
-
-	/* Start NodeJS runtime */
-	int result = node::Start(argc, reinterpret_cast<char **>(argv));
-
-	/* Lock node implementation mutex */
-	uv_mutex_lock(&node_impl->mutex);
-
-	node_impl->result = result;
-	free(argv_str);
-
-	/* Unlock node implementation mutex */
-	uv_mutex_unlock(&node_impl->mutex);
-}
-
-#ifdef __ANDROID__
-void node_loader_impl_thread_log(void *data)
-{
-	loader_impl_node node_impl = *(static_cast<loader_impl_node *>(data));
-	char buffer[128];
-	size_t size = 0;
-
-	/* Implement manual buffering for NodeJS stdio */
-	while ((size = read(node_impl->pfd[0], buffer, sizeof(buffer) - 1)) > 0)
-	{
-		if (size > 0 && buffer[size - 1] == '\n')
-		{
-			--size;
-		}
-
-		buffer[size] = '\0';
-
-		__android_log_print(ANDROID_LOG_DEBUG, "MetaCall", buffer);
-	}
-}
-#endif
-
-loader_impl_data node_loader_impl_initialize(loader_impl impl, configuration config)
-{
-	loader_impl_node node_impl;
-
-	(void)impl;
-
-	/* Initialize Node Loader Trampoline */
-	{
-		static napi_module node_loader_trampoline_module = {
-			NAPI_MODULE_VERSION,
-			0x01, /* NM_F_BUILTIN */
-			__FILE__,
-			node_loader_trampoline_initialize,
-			"node_loader_trampoline_module",
-			NULL,
-			{ 0 }
-		};
-
-		napi_module_register(&node_loader_trampoline_module);
-	}
-
-	/* Initialize Node Loader Port */
-	{
-		static napi_module node_loader_port_module = {
-			NAPI_MODULE_VERSION,
-			0x01, /* NM_F_BUILTIN */
-			__FILE__,
-			node_loader_port_initialize,
-			"node_loader_port_module",
-			NULL,
-			{ 0 }
-		};
-
-		napi_module_register(&node_loader_port_module);
-	}
-
-	node_impl = new loader_impl_node_type();
-
-	if (node_impl == nullptr)
-	{
-		return NULL;
-	}
-
-	/* Initialize environment for reentrant calls */
-	node_impl->env = NULL;
-
-	/* TODO: On error, delete dup, condition and mutex */
-
-	/* Disable stdio buffering, it interacts poorly with printf()
-	calls elsewhere in the program (e.g., any logging from V8.) */
-	setvbuf(stdout, nullptr, _IONBF, 0);
-	setvbuf(stderr, nullptr, _IONBF, 0);
-
-	/* Duplicate stdin, stdout, stderr */
-	node_impl->stdin_copy = dup(STDIN_FILENO);
-	node_impl->stdout_copy = dup(STDOUT_FILENO);
-	node_impl->stderr_copy = dup(STDERR_FILENO);
-
-#ifdef __ANDROID__
-	{
-		pipe(node_impl->pfd);
-		dup2(node_impl->pfd[1], 1);
-		dup2(node_impl->pfd[1], 2);
-	}
-#endif
-
-	/* Initialize syncronization */
-	if (uv_cond_init(&node_impl->cond) != 0)
-	{
-		log_write("metacall", LOG_LEVEL_ERROR, "Invalid NodeJS Thread condition creation");
-
-		/* TODO: Clear resources */
-
-		delete node_impl;
-
-		return NULL;
-	}
-
-	if (uv_mutex_init(&node_impl->mutex) != 0)
-	{
-		log_write("metacall", LOG_LEVEL_ERROR, "Invalid NodeJS Thread mutex creation");
-
-		/* TODO: Clear resources */
-
-		delete node_impl;
-
-		return NULL;
-	}
-
-	/* Initialize lock info */
-	node_impl->locked.store(false);
-
-	/* Initialize execution result */
-	node_impl->result = 1;
-	node_impl->error_message = NULL;
-
-/* Create NodeJS logging thread */
-#ifdef __ANDROID__
-	{
-		if (uv_thread_create(&node_impl->thread_log_id, node_loader_impl_thread_log, &node_impl) != 0)
-		{
-			log_write("metacall", LOG_LEVEL_ERROR, "Invalid NodeJS Logging Thread creation");
-
-			/* TODO: Clear resources */
-
-			delete node_impl;
-
-			return NULL;
-		}
-	}
-#endif
-
-	struct loader_impl_thread_type thread_data = {
-		node_impl,
-		config
-	};
-
-	/* Create NodeJS thread */
-	if (uv_thread_create(&node_impl->thread, node_loader_impl_thread, &thread_data) != 0)
-	{
-		log_write("metacall", LOG_LEVEL_ERROR, "Invalid NodeJS Thread creation");
-
-		/* TODO: Clear resources */
-
-		delete node_impl;
-
-		return NULL;
-	}
-
-	/* Wait until start has been launch */
-	uv_mutex_lock(&node_impl->mutex);
-
-	uv_cond_wait(&node_impl->cond, &node_impl->mutex);
-
-	if (node_impl->error_message != NULL)
-	{
-		uv_mutex_unlock(&node_impl->mutex);
-
-		/* TODO: Remove this when implementing thread safe */
-		log_write("metacall", LOG_LEVEL_ERROR, node_impl->error_message);
-
-		return NULL;
-	}
-
-	uv_mutex_unlock(&node_impl->mutex);
-
-	/* Call initialize function with thread safe */
-	{
-		napi_status status;
-		int result = 1;
-
-		/* Set up initialize safe arguments */
-		node_impl->initialize_safe->node_impl = node_impl;
-		node_impl->initialize_safe->result = 0;
-
-		/* Check if we are in the JavaScript thread */
-		if (node_impl->js_thread_id == std::this_thread::get_id())
-		{
-			/* We are already in the V8 thread, we can call safely */
-			node_loader_impl_initialize_safe(node_impl->env, node_impl->initialize_safe);
-
-			/* Set up return of the function call */
-			result = node_impl->initialize_safe->result;
-		}
-		/* Lock the mutex and set the parameters */
-		else if (node_impl->locked.load() == false && uv_mutex_trylock(&node_impl->mutex) == 0)
-		{
-			node_impl->locked.store(true);
-
-			/* Acquire the thread safe function in order to do the call */
-			status = napi_acquire_threadsafe_function(node_impl->threadsafe_initialize);
-
-			if (status != napi_ok)
-			{
-				log_write("metacall", LOG_LEVEL_ERROR, "Invalid to aquire thread safe initialize function in NodeJS loader");
-			}
-
-			/* Execute the thread safe call in a nonblocking manner */
-			status = napi_call_threadsafe_function(node_impl->threadsafe_initialize, nullptr, napi_tsfn_nonblocking);
-
-			if (status != napi_ok)
-			{
-				log_write("metacall", LOG_LEVEL_ERROR, "Invalid to call to thread safe initialize function in NodeJS loader");
-			}
-
-			/* Release initialize safe function */
-			status = napi_release_threadsafe_function(node_impl->threadsafe_initialize, napi_tsfn_release);
-
-			if (status != napi_ok)
-			{
-				log_write("metacall", LOG_LEVEL_ERROR, "Invalid to release thread safe initialize function in NodeJS loader");
-			}
-
-			/* Wait for the execution of the safe call */
-			uv_cond_wait(&node_impl->cond, &node_impl->mutex);
-
-			/* Set up return of the function call */
-			result = node_impl->initialize_safe->result;
-
-			node_impl->locked.store(false);
-
-			/* Unlock the mutex */
-			uv_mutex_unlock(&node_impl->mutex);
-		}
-		else
-		{
-			log_write("metacall", LOG_LEVEL_ERROR, "Potential deadlock detected in node_loader_impl_initialize, the call has not been executed in order to avoid the deadlock");
-		}
-
-		if (result != 0)
-		{
-			/* TODO: Implement better error message */
-			log_write("metacall", LOG_LEVEL_ERROR, "Call to initialization function node_loader_impl_async_initialize_safe failed");
-
-			/* TODO: Handle properly the error */
-		}
-	}
-
-	/* Register initialization */
-	loader_initialization_register(impl);
-
-	return node_impl;
-}
-
-int node_loader_impl_execution_path(loader_impl impl, const loader_naming_path path)
-{
-	/* TODO */
-
-	(void)impl;
-	(void)path;
-
-	return 0;
-}
-
-loader_handle node_loader_impl_load_from_file(loader_impl impl, const loader_naming_path paths[], size_t size)
-{
-	loader_impl_node node_impl = static_cast<loader_impl_node>(loader_impl_get(impl));
-	napi_ref handle_ref = NULL;
-	napi_status status;
-
-	if (node_impl == NULL || size == 0)
-	{
-		return NULL;
-	}
-
-	/* Set up load from file safe arguments */
-	node_impl->load_from_file_safe->node_impl = node_impl;
-	node_impl->load_from_file_safe->paths = paths;
-	node_impl->load_from_file_safe->size = size;
-	node_impl->load_from_file_safe->handle_ref = NULL;
-
-	/* Check if we are in the JavaScript thread */
-	if (node_impl->js_thread_id == std::this_thread::get_id())
-	{
-		/* We are already in the V8 thread, we can call safely */
-		node_loader_impl_load_from_file_safe(node_impl->env, node_impl->load_from_file_safe);
-
-		/* Retreive the result handle */
-		handle_ref = node_impl->load_from_file_safe->handle_ref;
-	}
-	/* Lock the mutex and set the parameters */
-	else if (node_impl->locked.load() == false && uv_mutex_trylock(&node_impl->mutex) == 0)
-	{
-		node_impl->locked.store(true);
-
-		/* Acquire the thread safe function in order to do the call */
-		status = napi_acquire_threadsafe_function(node_impl->threadsafe_load_from_file);
-
-		if (status != napi_ok)
-		{
-			log_write("metacall", LOG_LEVEL_ERROR, "Invalid to aquire thread safe load from file function in NodeJS loader");
-		}
-
-		/* Execute the thread safe call in a nonblocking manner */
-		status = napi_call_threadsafe_function(node_impl->threadsafe_load_from_file, nullptr, napi_tsfn_nonblocking);
-
-		if (status != napi_ok)
-		{
-			log_write("metacall", LOG_LEVEL_ERROR, "Invalid to call to thread safe load from file function in NodeJS loader");
-		}
-
-		/* Release call safe function */
-		status = napi_release_threadsafe_function(node_impl->threadsafe_load_from_file, napi_tsfn_release);
-
-		if (status != napi_ok)
-		{
-			log_write("metacall", LOG_LEVEL_ERROR, "Invalid to release thread safe load from file function in NodeJS loader");
-		}
-
-		/* Wait for the execution of the safe call */
-		uv_cond_wait(&node_impl->cond, &node_impl->mutex);
-
-		/* Retreive the result handle */
-		handle_ref = node_impl->load_from_file_safe->handle_ref;
-
-		node_impl->locked.store(false);
-
-		/* Unlock call safe mutex */
-		uv_mutex_unlock(&node_impl->mutex);
-	}
-	else
-	{
-		log_write("metacall", LOG_LEVEL_ERROR, "Potential deadlock detected in node_loader_impl_load_from_file, the call has not been executed in order to avoid the deadlock");
-	}
-
-	return static_cast<loader_handle>(handle_ref);
-}
-
-loader_handle node_loader_impl_load_from_memory(loader_impl impl, const loader_naming_name name, const char *buffer, size_t size)
-{
-	loader_impl_node node_impl = static_cast<loader_impl_node>(loader_impl_get(impl));
-	napi_ref handle_ref = NULL;
-	napi_status status;
-
-	if (node_impl == NULL || buffer == NULL || size == 0)
-	{
-		return NULL;
-	}
-
-	/* Set up load from memory safe arguments */
-	node_impl->load_from_memory_safe->node_impl = node_impl;
-	node_impl->load_from_memory_safe->name = name;
-	node_impl->load_from_memory_safe->buffer = buffer;
-	node_impl->load_from_memory_safe->size = size;
-	node_impl->load_from_memory_safe->handle_ref = NULL;
-
-	/* Check if we are in the JavaScript thread */
-	if (node_impl->js_thread_id == std::this_thread::get_id())
-	{
-		/* We are already in the V8 thread, we can call safely */
-		node_loader_impl_load_from_memory_safe(node_impl->env, node_impl->load_from_memory_safe);
-
-		/* Retreive the result handle */
-		handle_ref = node_impl->load_from_memory_safe->handle_ref;
-	}
-	/* Lock the mutex and set the parameters */
-	else if (node_impl->locked.load() == false && uv_mutex_trylock(&node_impl->mutex) == 0)
-	{
-		node_impl->locked.store(true);
-
-		/* Acquire the thread safe function in order to do the call */
-		status = napi_acquire_threadsafe_function(node_impl->threadsafe_load_from_memory);
-
-		if (status != napi_ok)
-		{
-			log_write("metacall", LOG_LEVEL_ERROR, "Invalid to aquire thread safe load from memory function in NodeJS loader");
-		}
-
-		/* Execute the thread safe call in a nonblocking manner */
-		status = napi_call_threadsafe_function(node_impl->threadsafe_load_from_memory, nullptr, napi_tsfn_nonblocking);
-
-		if (status != napi_ok)
-		{
-			log_write("metacall", LOG_LEVEL_ERROR, "Invalid to call to thread safe load from memory function in NodeJS loader");
-		}
-
-		/* Release call safe function */
-		status = napi_release_threadsafe_function(node_impl->threadsafe_load_from_memory, napi_tsfn_release);
-
-		if (status != napi_ok)
-		{
-			log_write("metacall", LOG_LEVEL_ERROR, "Invalid to release thread safe load from memory function in NodeJS loader");
-		}
-
-		/* Wait for the execution of the safe call */
-		uv_cond_wait(&node_impl->cond, &node_impl->mutex);
-
-		/* Retreive the result handle */
-		handle_ref = node_impl->load_from_memory_safe->handle_ref;
-
-		node_impl->locked.store(false);
-
-		/* Unlock call safe mutex */
-		uv_mutex_unlock(&node_impl->mutex);
-	}
-	else
-	{
-		log_write("metacall", LOG_LEVEL_ERROR, "Potential deadlock detected in node_loader_impl_load_from_memory, the call has not been executed in order to avoid the deadlock");
-	}
-
-	return static_cast<loader_handle>(handle_ref);
-}
-
-loader_handle node_loader_impl_load_from_package(loader_impl impl, const loader_naming_path path)
-{
-	/* TODO */
-
-	(void)impl;
-	(void)path;
-
-	return NULL;
-}
-
-int node_loader_impl_clear(loader_impl impl, loader_handle handle)
-{
-	loader_impl_node node_impl = static_cast<loader_impl_node>(loader_impl_get(impl));
-	napi_ref handle_ref = static_cast<napi_ref>(handle);
-	napi_status status;
-
-	if (node_impl == NULL || handle_ref == NULL)
-	{
-		return 1;
-	}
-
-	/* Set up clear safe arguments */
-	node_impl->clear_safe->node_impl = node_impl;
-	node_impl->clear_safe->handle_ref = handle_ref;
-
-	/* Check if we are in the JavaScript thread */
-	if (node_impl->js_thread_id == std::this_thread::get_id())
-	{
-		/* We are already in the V8 thread, we can call safely */
-		node_loader_impl_clear_safe(node_impl->env, node_impl->clear_safe);
-	}
-	/* Lock the mutex and set the parameters */
-	else if (node_impl->locked.load() == false && uv_mutex_trylock(&node_impl->mutex) == 0)
-	{
-		node_impl->locked.store(true);
-
-		/* Acquire the thread safe function in order to do the call */
-		status = napi_acquire_threadsafe_function(node_impl->threadsafe_clear);
-
-		if (status != napi_ok)
-		{
-			log_write("metacall", LOG_LEVEL_ERROR, "Invalid to aquire thread safe clear function in NodeJS loader");
-		}
-
-		/* Execute the thread safe call in a nonblocking manner */
-		status = napi_call_threadsafe_function(node_impl->threadsafe_clear, nullptr, napi_tsfn_nonblocking);
-
-		if (status != napi_ok)
-		{
-			log_write("metacall", LOG_LEVEL_ERROR, "Invalid to call to thread safe clear function in NodeJS loader");
-		}
-
-		/* Release call safe function */
-		status = napi_release_threadsafe_function(node_impl->threadsafe_clear, napi_tsfn_release);
-
-		if (status != napi_ok)
-		{
-			log_write("metacall", LOG_LEVEL_ERROR, "Invalid to release thread safe clear function in NodeJS loader");
-		}
-
-		/* Wait for the execution of the safe call */
-		uv_cond_wait(&node_impl->cond, &node_impl->mutex);
-
-		node_impl->locked.store(false);
-
-		/* Unlock call safe mutex */
-		uv_mutex_unlock(&node_impl->mutex);
-	}
-	else
-	{
-		log_write("metacall", LOG_LEVEL_ERROR, "Potential deadlock detected in node_loader_impl_clear, the call has not been executed in order to avoid the deadlock");
-	}
-
-	return 0;
-}
-
-int node_loader_impl_discover(loader_impl impl, loader_handle handle, context ctx)
-{
-	loader_impl_node node_impl = static_cast<loader_impl_node>(loader_impl_get(impl));
-	napi_ref handle_ref = static_cast<napi_ref>(handle);
-	napi_status status;
-
-	if (node_impl == NULL || handle == NULL || ctx == NULL)
-	{
-		return 1;
-	}
-
-	/* Set up discover safe arguments */
-	node_impl->discover_safe->impl = impl;
-	node_impl->discover_safe->node_impl = node_impl;
-	node_impl->discover_safe->handle_ref = handle_ref;
-	node_impl->discover_safe->ctx = ctx;
-
-	/* Check if we are in the JavaScript thread */
-	if (node_impl->js_thread_id == std::this_thread::get_id())
-	{
-		/* We are already in the V8 thread, we can call safely */
-		node_loader_impl_discover_safe(node_impl->env, node_impl->discover_safe);
-	}
-	/* Lock the mutex and set the parameters */
-	else if (node_impl->locked.load() == false && uv_mutex_trylock(&node_impl->mutex) == 0)
-	{
-		node_impl->locked.store(true);
-
-		/* Acquire the thread safe function in order to do the call */
-		status = napi_acquire_threadsafe_function(node_impl->threadsafe_discover);
-
-		if (status != napi_ok)
-		{
-			log_write("metacall", LOG_LEVEL_ERROR, "Invalid to aquire thread safe discover function in NodeJS loader");
-		}
-
-		/* Execute the thread safe call in a nonblocking manner */
-		status = napi_call_threadsafe_function(node_impl->threadsafe_discover, nullptr, napi_tsfn_nonblocking);
-
-		if (status != napi_ok)
-		{
-			log_write("metacall", LOG_LEVEL_ERROR, "Invalid to call to thread safe discover function in NodeJS loader");
-		}
-
-		/* Release call safe function */
-		status = napi_release_threadsafe_function(node_impl->threadsafe_discover, napi_tsfn_release);
-
-		if (status != napi_ok)
-		{
-			log_write("metacall", LOG_LEVEL_ERROR, "Invalid to release thread safe discover function in NodeJS loader");
-		}
-
-		/* Wait for the execution of the safe call */
-		uv_cond_wait(&node_impl->cond, &node_impl->mutex);
-
-		node_impl->locked.store(false);
-
-		/* Unlock call safe mutex */
-		uv_mutex_unlock(&node_impl->mutex);
-	}
-	else
-	{
-		log_write("metacall", LOG_LEVEL_ERROR, "Potential deadlock detected in node_loader_impl_discover, the call has not been executed in order to avoid the deadlock");
-	}
-
-	return 0;
-}
-
-void node_loader_impl_destroy_safe(napi_env env, loader_impl_async_destroy_safe destroy_safe)
-{
-	napi_status status;
-	napi_handle_scope handle_scope;
-
-	loader_impl_node node_impl = destroy_safe->node_impl;
-
-	/* Create scope */
-	status = napi_open_handle_scope(env, &handle_scope);
-
-	node_loader_impl_exception(env, status);
-
-	/* Retrieve the number of async resources in the event loop */
-	{
-		static const char async_count_str[] = "async_count";
-		napi_value async_count_str_value;
-		napi_value function_table_object;
-		bool result = false;
-
-		/* Get function table object from reference */
-		status = napi_get_reference_value(env, node_impl->function_table_object_ref, &function_table_object);
-
-		node_loader_impl_exception(env, status);
-
-		/* Retrieve async count function from object table */
-		status = napi_create_string_utf8(env, async_count_str, sizeof(async_count_str) - 1, &async_count_str_value);
-
-		node_loader_impl_exception(env, status);
-
-		status = napi_has_own_property(env, function_table_object, async_count_str_value, &result);
-
-		node_loader_impl_exception(env, status);
-
-		if (result == true)
-		{
-			napi_value function_trampoline_async_count;
-			napi_valuetype valuetype;
-
-			status = napi_get_named_property(env, function_table_object, async_count_str, &function_trampoline_async_count);
-
-			node_loader_impl_exception(env, status);
-
-			status = napi_typeof(env, function_trampoline_async_count, &valuetype);
-
-			node_loader_impl_exception(env, status);
-
-			if (valuetype != napi_function)
-			{
-				napi_throw_type_error(env, nullptr, "Invalid function async_count in function table object");
-			}
-
-			/* Call to async count function */
-			napi_value global, return_value;
-
-			status = napi_get_global(env, &global);
-
-			node_loader_impl_exception(env, status);
-
-			status = napi_call_function(env, global, function_trampoline_async_count, 0, nullptr, &return_value);
-
-			node_loader_impl_exception(env, status);
-
-			/* If there is no async resources, we can destroy directly, otherwise request for destroy */
-			uint32_t async_count = 0;
-
-			status = napi_get_value_uint32(env, return_value, &async_count);
-
-			node_loader_impl_exception(env, status);
-
-			if (async_count == 0)
-			{
-				node_loader_impl_destroy_safe_impl(node_impl, env);
-			}
-			else
-			{
-				node_impl->requested_destroy.store(true);
-			}
-		}
-	}
-
-	/* Close scope */
-	status = napi_close_handle_scope(env, handle_scope);
-
-	node_loader_impl_exception(env, status);
-}
-
-napi_value node_loader_impl_async_destroy_safe(napi_env env, napi_callback_info info)
-{
-	loader_impl_node node_impl;
-	loader_impl_async_destroy_safe destroy_safe = NULL;
-
-	napi_status status = napi_get_cb_info(env, info, nullptr, nullptr, nullptr, (void**)&destroy_safe);
-
-	node_loader_impl_exception(env, status);
-
-	/* Lock the call safe mutex and get the parameters */
-	uv_mutex_lock(&destroy_safe->node_impl->mutex);
-
-	/* Store node impl reference because destroy_safe gets deteled after calling node_loader_impl_destroy_safe */
-	node_impl = destroy_safe->node_impl;
-
-	/* Store environment for reentrant calls */
-	node_impl->env = env;
-
-	/* Call to the implementation function */
-	node_loader_impl_destroy_safe(env, destroy_safe);
-
-	/* Clear environment */
-	// node_impl->env = NULL;
-
-	/* Signal destroy condition */
-	uv_cond_signal(&node_impl->cond);
-
-	uv_mutex_unlock(&node_impl->mutex);
-
-	return nullptr;
-}
-
-void node_loader_impl_walk(uv_handle_t * handle, void * arg)
-{
-	(void)arg;
-
-	/* TODO: This method also deletes the handle flush_tasks_ inside the NodePlatform class. */
-	/* So, now I don't know how to identify this pointer in order to avoid closing it... */
-	/* By this way, I prefer to make valgrind angry instead of closing it with an abort or an exception */
-
-	(void)handle;
-
-	/*
-	if (!uv_is_closing(handle))
-	{
-		uv_close(handle, NULL);
-	}
-	*/
-}
-
-void node_loader_impl_destroy_safe_impl(loader_impl_node node_impl, napi_env env)
-{
-	uint32_t ref_count = 0;
-	napi_status status;
-
-	/* Destroy children loaders (any loader initialized in the current V8 thread should be deleted first) */
-	loader_unload_children();
-
-	/* Clear thread safe functions */
-	{
-		/* Safe initialize */
-		{
-			node_loader_impl_thread_safe_function_destroy<loader_impl_async_initialize_safe_type>(
-				env,
-				(loader_impl_async_initialize_safe_type **)(&node_impl->initialize_safe),
-				&node_impl->threadsafe_initialize);
-		}
-
-		/* Safe load from file */
-		{
-			node_loader_impl_thread_safe_function_destroy<loader_impl_async_load_from_file_safe_type>(
-				env,
-				(loader_impl_async_load_from_file_safe_type **)(&node_impl->load_from_file_safe),
-				&node_impl->threadsafe_load_from_file);
-		}
-
-		/* Safe load from memory */
-		{
-			node_loader_impl_thread_safe_function_destroy<loader_impl_async_load_from_memory_safe_type>(
-				env,
-				(loader_impl_async_load_from_memory_safe_type **)(&node_impl->load_from_memory_safe),
-				&node_impl->threadsafe_load_from_memory);
-		}
-
-		/* Safe clear */
-		{
-			node_loader_impl_thread_safe_function_destroy<loader_impl_async_clear_safe_type>(
-				env,
-				(loader_impl_async_clear_safe_type **)(&node_impl->clear_safe),
-				&node_impl->threadsafe_clear);
-		}
-
-		/* Safe discover */
-		{
-			node_loader_impl_thread_safe_function_destroy<loader_impl_async_discover_safe_type>(
-				env,
-				(loader_impl_async_discover_safe_type **)(&node_impl->discover_safe),
-				&node_impl->threadsafe_discover);
-		}
-
-		/* Safe function call */
-		{
-			node_loader_impl_thread_safe_function_destroy<loader_impl_async_func_call_safe_type>(
-				env,
-				(loader_impl_async_func_call_safe_type **)(&node_impl->func_call_safe),
-				&node_impl->threadsafe_func_call);
-		}
-
-		/* Safe function await */
-		{
-			node_loader_impl_thread_safe_function_destroy<loader_impl_async_func_await_safe_type>(
-				env,
-				(loader_impl_async_func_await_safe_type **)(&node_impl->func_await_safe),
-				&node_impl->threadsafe_func_await);
-		}
-
-		/* Safe function destroy */
-		{
-			node_loader_impl_thread_safe_function_destroy<loader_impl_async_func_destroy_safe_type>(
-				env,
-				(loader_impl_async_func_destroy_safe_type **)(&node_impl->func_destroy_safe),
-				&node_impl->threadsafe_func_destroy);
-		}
-
-		/* Safe future await */
-		{
-			node_loader_impl_thread_safe_function_destroy<loader_impl_async_future_await_safe_type>(
-				env,
-				(loader_impl_async_future_await_safe_type **)(&node_impl->future_await_safe),
-				&node_impl->threadsafe_future_await);
-		}
-
-		/* Safe future delete */
-		{
-			node_loader_impl_thread_safe_function_destroy<loader_impl_async_future_delete_safe_type>(
-				env,
-				(loader_impl_async_future_delete_safe_type **)(&node_impl->future_delete_safe),
-				&node_impl->threadsafe_future_delete);
-		}
-
-		/* Safe destroy */
-		{
-			node_loader_impl_thread_safe_function_destroy<loader_impl_async_destroy_safe_type>(
-				env,
-				(loader_impl_async_destroy_safe_type **)(&node_impl->destroy_safe),
-				&node_impl->threadsafe_destroy);
-		}
-	}
-
-	/* Clear persistent references */
-	status = napi_reference_unref(env, node_impl->global_ref, &ref_count);
-
-	node_loader_impl_exception(env, status);
-
-	if (ref_count != 0)
-	{
-		/* TODO: Error handling */
-	}
-
-	status = napi_delete_reference(env, node_impl->global_ref);
-
-	node_loader_impl_exception(env, status);
-
-	status = napi_reference_unref(env, node_impl->function_table_object_ref, &ref_count);
-
-	node_loader_impl_exception(env, status);
-
-	if (ref_count != 0)
-	{
-		/* TODO: Error handling */
-	}
-
-	status = napi_delete_reference(env, node_impl->function_table_object_ref);
-
-	node_loader_impl_exception(env, status);
-
-	/* Clear event loop */
-	{
-		/* Stop event loop */
-		uv_stop(node_impl->thread_loop);
-
-		/* Clear event loop */
-		uv_walk(node_impl->thread_loop, node_loader_impl_walk, NULL);
-
-		while (uv_run(node_impl->thread_loop, UV_RUN_DEFAULT) != 0)
-			;
-
-		/* Destroy node loop */
-		if (uv_loop_alive(node_impl->thread_loop) != 0)
-		{
-			/* TODO: Make logs thread safe */
-			/* log_write("metacall", LOG_LEVEL_ERROR, "NodeJS event loop should not be alive"); */
-			printf("NodeJS Loader Error: NodeJS event loop should not be alive\n");
-			fflush(stdout);
-		}
-
-/* Note: This evaluates to true always due to stdin and stdout handles,
-		which are closed anyway on thread join. So it is removed by now. */
-#if 0
-		/* TODO: Check how to delete properly all handles */
-		if (uv_loop_close(node_impl->thread_loop) == UV_EBUSY)
-		{
-			/* TODO: Make logs thread safe */
-			/* log_write("metacall", LOG_LEVEL_ERROR, "NodeJS event loop should not be busy"); */
-			printf("NodeJS Loader Error: NodeJS event loop should not be busy\n");
-			fflush(stdout);
-		}
-#endif
-	}
-}
-
-bool node_loader_impl_requested_destroy(loader_impl_node node_impl)
-{
-<<<<<<< HEAD
-	loader_impl_node node_impl;
-	loader_impl_async_destroy_safe destroy_safe = NULL;
-
-	napi_status status = napi_get_cb_info(env, info, nullptr, nullptr, nullptr, (void **)&destroy_safe);
-
-	node_loader_impl_exception(env, status);
-
-	/* Lock the call safe mutex and get the parameters */
-	uv_mutex_lock(&destroy_safe->node_impl->mutex);
-
-	/* Store node impl reference because destroy_safe gets deteled after calling node_loader_impl_destroy_safe */
-	node_impl = destroy_safe->node_impl;
-
-	/* Store environment for reentrant calls */
-	node_impl->env = env;
-
-	/* Call to the implementation function */
-	node_loader_impl_destroy_safe(env, destroy_safe);
-
-	/* Clear environment */
-	// node_impl->env = NULL;
-
-	/* Signal destroy condition */
-	uv_cond_signal(&node_impl->cond);
-
-	uv_mutex_unlock(&node_impl->mutex);
-
-	return nullptr;
-}
-
-void node_loader_impl_walk(uv_handle_t *handle, void *arg)
-{
-	(void)arg;
-
-	/* TODO: This method also deletes the handle flush_tasks_ inside the NodePlatform class. */
-	/* So, now I don't know how to identify this pointer in order to avoid closing it... */
-	/* By this way, I prefer to make valgrind angry instead of closing it with an abort or an exception */
-
-	(void)handle;
-
-	/*
-	if (!uv_is_closing(handle))
-	{
-		uv_close(handle, NULL);
-	}
-	*/
-=======
-	return node_impl->requested_destroy.load();
->>>>>>> 9b64ee53
-}
-
-int node_loader_impl_destroy(loader_impl impl)
-{
-	loader_impl_node node_impl = static_cast<loader_impl_node>(loader_impl_get(impl));
-
-	if (node_impl == NULL)
-	{
-		return 1;
-	}
-
-	/* Call destroy function with thread safe */
-	{
-		napi_status status;
-
-		/* Set up destroy safe arguments */
-		node_impl->destroy_safe->node_impl = node_impl;
-
-		/* Check if we are in the JavaScript thread */
-		if (node_impl->js_thread_id == std::this_thread::get_id())
-		{
-			/* We are already in the V8 thread, we can call safely */
-			node_loader_impl_destroy_safe(node_impl->env, node_impl->destroy_safe);
-		}
-		/* Lock the mutex and set the parameters */
-		else if (node_impl->locked.load() == false && uv_mutex_trylock(&node_impl->mutex) == 0)
-		{
-			node_impl->locked.store(true);
-
-			/* Acquire the thread safe function in order to do the call */
-			status = napi_acquire_threadsafe_function(node_impl->threadsafe_destroy);
-
-			if (status != napi_ok)
-			{
-				log_write("metacall", LOG_LEVEL_ERROR, "Invalid to aquire thread safe destroy function in NodeJS loader");
-			}
-
-			/* Execute the thread safe call in a nonblocking manner */
-			status = napi_call_threadsafe_function(node_impl->threadsafe_destroy, nullptr, napi_tsfn_nonblocking);
-
-			if (status != napi_ok)
-			{
-				log_write("metacall", LOG_LEVEL_ERROR, "Invalid to call to thread safe destroy function in NodeJS loader");
-			}
-
-			/* Release call safe function */
-			status = napi_release_threadsafe_function(node_impl->threadsafe_destroy, napi_tsfn_release);
-
-			if (status != napi_ok)
-			{
-				log_write("metacall", LOG_LEVEL_ERROR, "Invalid to release thread safe destroy function in NodeJS loader");
-			}
-
-			/* Wait for the execution of the safe call */
-			uv_cond_wait(&node_impl->cond, &node_impl->mutex);
-
-			node_impl->locked.store(false);
-
-			/* Unlock call safe mutex */
-			uv_mutex_unlock(&node_impl->mutex);
-		}
-		else
-		{
-			log_write("metacall", LOG_LEVEL_ERROR, "Potential deadlock detected in node_loader_impl_destroy, the call has not been executed in order to avoid the deadlock");
-		}
-	}
-
-	/* Wait for node thread to finish */
-	uv_thread_join(&node_impl->thread);
-
-	/* Clear condition syncronization object */
-	uv_cond_destroy(&node_impl->cond);
-
-	/* Clear mutex syncronization object */
-	uv_mutex_destroy(&node_impl->mutex);
-
-#ifdef __ANDROID__
-	/* Close file descriptors */
-	close(node_impl->pfd[0]);
-	close(node_impl->pfd[1]);
-
-	/* Wait for node log thread to finish */
-	uv_thread_join(&node_impl->thread_log_id);
-#endif
-
-	/* Print NodeJS execution result */
-	log_write("metacall", LOG_LEVEL_INFO, "NodeJS execution return status %d", node_impl->result);
-
-	/* Restore stdin, stdout, stderr */
-	dup2(node_impl->stdin_copy, STDIN_FILENO);
-	dup2(node_impl->stdout_copy, STDOUT_FILENO);
-	dup2(node_impl->stderr_copy, STDERR_FILENO);
-
-	delete node_impl;
-
-	return 0;
-}
+/*
+ *	Loader Library by Parra Studios
+ *	Copyright (C) 2016 - 2021 Vicente Eduardo Ferrer Garcia <vic798@gmail.com>
+ *
+ *	A plugin for loading nodejs code at run-time into a process.
+ *
+ */
+
+#if defined(WIN32) || defined(_WIN32)
+	#define WIN32_LEAN_AND_MEAN
+	#include <windows.h>
+	#include <io.h>
+	#ifndef dup
+		#define dup _dup
+	#endif
+	#ifndef dup2
+		#define dup2 _dup2
+	#endif
+	#ifndef STDIN_FILENO
+		#define STDIN_FILENO _fileno(stdin)
+	#endif
+	#ifndef STDOUT_FILENO
+		#define STDOUT_FILENO _fileno(stdout)
+	#endif
+	#ifndef STDERR_FILENO
+		#define STDERR_FILENO _fileno(stderr)
+	#endif
+#else
+	#include <unistd.h>
+#endif
+
+#if defined(__POSIX__)
+	#include <signal.h>
+#endif
+
+#ifdef __linux__
+	#include <elf.h>
+	#ifdef __LP64__
+		#define Elf_auxv_t Elf64_auxv_t
+	#else
+		#define Elf_auxv_t Elf32_auxv_t
+	#endif /* __LP64__ */
+extern char **environ;
+#endif /* __linux__ */
+
+#include <node_loader/node_loader_bootstrap.h>
+#include <node_loader/node_loader_impl.h>
+#include <node_loader/node_loader_port.h>
+#include <node_loader/node_loader_trampoline.h>
+
+#include <loader/loader.h>
+#include <loader/loader_impl.h>
+
+#include <reflect/reflect_context.h>
+#include <reflect/reflect_function.h>
+#include <reflect/reflect_future.h>
+#include <reflect/reflect_scope.h>
+#include <reflect/reflect_type.h>
+
+/* TODO: Make logs thread safe */
+#include <log/log.h>
+
+#include <metacall/metacall.h>
+
+#include <cstdio>
+#include <cstdlib>
+#include <cstring>
+
+#include <atomic>
+#include <fstream>
+#include <new>
+#include <streambuf>
+#include <string>
+#include <thread>
+
+/* Disable warnings from V8 and NodeJS */
+#if defined(_MSC_VER) || defined(__clang__)
+	#pragma warning(push)
+	#pragma warning(disable : 4100)
+	#pragma warning(disable : 4275)
+	#pragma warning(disable : 4251)
+#elif defined(__GNUC__)
+	#pragma GCC diagnostic push
+	#pragma GCC diagnostic ignored "-Wunused-parameter"
+#endif
+
+#include <node.h>
+#include <node_api.h>
+
+#include <libplatform/libplatform.h>
+#include <v8.h> /* version: 6.2.414.50 */
+
+#ifdef ENABLE_DEBUGGER_SUPPORT
+	#include <v8-debug.h>
+#endif /* ENALBLE_DEBUGGER_SUPPORT */
+
+#include <uv.h>
+
+/* Disable warnings from V8 and NodeJS */
+#if defined(_MSC_VER) || defined(__clang__)
+	#pragma warning(pop)
+#elif defined(__GNUC__)
+	#pragma GCC diagnostic pop
+#endif
+
+/* TODO:
+	To solve the deadlock we have to make MetaCall fork tolerant.
+	The problem is that when Linux makes a fork it uses fork-one strategy, this means
+	that only the caller thread is cloned, the others are not, so the NodeJS thread pool
+	does not survive. When the thread pool tries to continue it blocks the whole application.
+	To solve this, we have to:
+		- Change all mutex and conditions by a binary sempahore.
+		- Move all calls to MetaCall in async functions to outside of the async methods, passing result data in
+			the async data structure (async_object.data) because MetaCall is not thread safe and it can induce
+			other threads to overwrite data improperly.
+		- Make a detour to function fork. Intercept the function fork to shutdown all runtimes in the parent
+			and then re-initialize all of them in parent and child after the fork. pthread_atfork is not sufficient
+			because it is a bug on the POSIX standard (too many limitations are related to this technique).
+*/
+
+/* TODO: (2.0)
+
+	Detour method is not valid because of NodeJS cannot be reinitialized, platform pointer already initialized in CHECK macro
+*/
+
+/* TODO: (3.0)
+
+	Use uv_loop_fork if available to fork and avoid reinitializing
+*/
+
+namespace node
+{
+extern bool linux_at_secure;
+}
+
+#define NODE_GET_EVENT_LOOP                                         \
+	(NAPI_VERSION >= 2) &&                                          \
+		((NODE_MAJOR_VERSION == 8 && NODE_MINOR_VERSION >= 10) ||   \
+			(NODE_MAJOR_VERSION == 9 && NODE_MINOR_VERSION >= 3) || \
+			(NODE_MAJOR_VERSION >= 10))
+
+#if !defined(NODE_MAJOR_VERSION) || NODE_MAJOR_VERSION < 10
+	#error "NodeJS version not supported"
+#endif
+
+struct loader_impl_async_initialize_safe_type;
+typedef struct loader_impl_async_initialize_safe_type *loader_impl_async_initialize_safe;
+
+struct loader_impl_async_load_from_file_safe_type;
+typedef struct loader_impl_async_load_from_file_safe_type *loader_impl_async_load_from_file_safe;
+
+struct loader_impl_async_load_from_memory_safe_type;
+typedef struct loader_impl_async_load_from_memory_safe_type *loader_impl_async_load_from_memory_safe;
+
+struct loader_impl_async_clear_safe_type;
+typedef struct loader_impl_async_clear_safe_type *loader_impl_async_clear_safe;
+
+struct loader_impl_async_discover_function_safe_type;
+typedef struct loader_impl_async_discover_function_safe_type *loader_impl_async_discover_function_safe;
+
+struct loader_impl_async_discover_safe_type;
+typedef struct loader_impl_async_discover_safe_type *loader_impl_async_discover_safe;
+
+struct loader_impl_async_func_call_safe_type;
+typedef struct loader_impl_async_func_call_safe_type *loader_impl_async_func_call_safe;
+
+struct loader_impl_async_func_await_safe_type;
+typedef struct loader_impl_async_func_await_safe_type *loader_impl_async_func_await_safe;
+
+struct loader_impl_async_func_destroy_safe_type;
+typedef struct loader_impl_async_func_destroy_safe_type *loader_impl_async_func_destroy_safe;
+
+struct loader_impl_async_future_await_safe_type;
+typedef struct loader_impl_async_future_await_safe_type *loader_impl_async_future_await_safe;
+
+struct loader_impl_async_future_delete_safe_type;
+typedef struct loader_impl_async_future_delete_safe_type *loader_impl_async_future_delete_safe;
+
+struct loader_impl_async_destroy_safe_type;
+typedef struct loader_impl_async_destroy_safe_type *loader_impl_async_destroy_safe;
+
+struct loader_impl_node_type
+{
+	/* TODO: The current implementation may not support multi-isolate environments. We should test it. */
+	napi_env env;						/* Used for storing environment for reentrant calls */
+	napi_ref global_ref;				/* Store global reference */
+	napi_ref function_table_object_ref; /* Store function table reference registered by the trampoline */
+
+	napi_value initialize_safe_ptr;
+	loader_impl_async_initialize_safe initialize_safe;
+	napi_threadsafe_function threadsafe_initialize;
+
+	napi_value load_from_file_safe_ptr;
+	loader_impl_async_load_from_file_safe load_from_file_safe;
+	napi_threadsafe_function threadsafe_load_from_file;
+
+	napi_value load_from_memory_safe_ptr;
+	loader_impl_async_load_from_memory_safe load_from_memory_safe;
+	napi_threadsafe_function threadsafe_load_from_memory;
+
+	napi_value clear_safe_ptr;
+	loader_impl_async_clear_safe clear_safe;
+	napi_threadsafe_function threadsafe_clear;
+
+	napi_value discover_safe_ptr;
+	loader_impl_async_discover_safe discover_safe;
+	napi_threadsafe_function threadsafe_discover;
+
+	napi_value func_call_safe_ptr;
+	loader_impl_async_func_call_safe func_call_safe;
+	napi_threadsafe_function threadsafe_func_call;
+
+	napi_value func_await_safe_ptr;
+	loader_impl_async_func_await_safe func_await_safe;
+	napi_threadsafe_function threadsafe_func_await;
+
+	napi_value func_destroy_safe_ptr;
+	loader_impl_async_func_destroy_safe func_destroy_safe;
+	napi_threadsafe_function threadsafe_func_destroy;
+
+	napi_value future_await_safe_ptr;
+	loader_impl_async_future_await_safe future_await_safe;
+	napi_threadsafe_function threadsafe_future_await;
+
+	napi_value future_delete_safe_ptr;
+	loader_impl_async_future_delete_safe future_delete_safe;
+	napi_threadsafe_function threadsafe_future_delete;
+
+	napi_value destroy_safe_ptr;
+	loader_impl_async_destroy_safe destroy_safe;
+	napi_threadsafe_function threadsafe_destroy;
+
+	uv_thread_t thread;
+	uv_loop_t *thread_loop;
+
+	uv_mutex_t mutex;
+	uv_cond_t cond;
+	std::atomic_bool locked;
+
+	int stdin_copy;
+	int stdout_copy;
+	int stderr_copy;
+
+#ifdef __ANDROID__
+	int pfd[2];
+	uv_thread_t thread_log_id;
+#endif
+
+	int result;
+	const char *error_message;
+
+	/* TODO: This implementation won't work for multi-isolate environments. We should test it. */
+	std::thread::id js_thread_id;
+
+	std::atomic_bool requested_destroy;
+};
+
+typedef struct loader_impl_node_function_type
+{
+	loader_impl_node node_impl;
+	napi_ref func_ref;
+	napi_value *argv;
+
+} * loader_impl_node_function;
+
+typedef struct loader_impl_node_future_type
+{
+	loader_impl_node node_impl;
+	napi_ref promise_ref;
+
+} * loader_impl_node_future;
+
+struct loader_impl_async_initialize_safe_type
+{
+	loader_impl_node node_impl;
+	int result;
+};
+
+struct loader_impl_async_load_from_file_safe_type
+{
+	loader_impl_node node_impl;
+	const loader_naming_path *paths;
+	size_t size;
+	napi_ref handle_ref;
+};
+
+struct loader_impl_async_load_from_memory_safe_type
+{
+	loader_impl_node node_impl;
+	const char *name;
+	const char *buffer;
+	size_t size;
+	napi_ref handle_ref;
+};
+
+struct loader_impl_async_clear_safe_type
+{
+	loader_impl_node node_impl;
+	napi_ref handle_ref;
+};
+
+struct loader_impl_async_discover_function_safe_type
+{
+	loader_impl impl;
+	loader_impl_node node_impl;
+	napi_value func;
+};
+
+struct loader_impl_async_discover_safe_type
+{
+	loader_impl impl;
+	loader_impl_node node_impl;
+	napi_ref handle_ref;
+	context ctx;
+};
+
+struct loader_impl_async_func_call_safe_type
+{
+	loader_impl_node node_impl;
+	function func;
+	loader_impl_node_function node_func;
+	void **args;
+	size_t size;
+	napi_value recv;
+	function_return ret;
+};
+
+struct loader_impl_async_func_await_safe_type
+{
+	loader_impl_node node_impl;
+	function func;
+	loader_impl_node_function node_func;
+	void **args;
+	size_t size;
+	function_resolve_callback resolve_callback;
+	function_reject_callback reject_callback;
+	void *context;
+	napi_value recv;
+	function_return ret;
+};
+
+struct loader_impl_async_future_await_safe_type
+{
+	loader_impl_node node_impl;
+	future f;
+	loader_impl_node_future node_future;
+	function_resolve_callback resolve_callback;
+	function_reject_callback reject_callback;
+	void *context;
+	napi_value recv;
+	future_return ret;
+};
+
+typedef napi_value (*function_resolve_trampoline)(loader_impl_node, napi_env, function_resolve_callback, napi_value, napi_value, void *);
+typedef napi_value (*function_reject_trampoline)(loader_impl_node, napi_env, function_reject_callback, napi_value, napi_value, void *);
+
+typedef struct loader_impl_async_func_await_trampoline_type
+{
+	loader_impl_node node_loader;
+	function_resolve_trampoline resolve_trampoline;
+	function_reject_trampoline reject_trampoline;
+	function_resolve_callback resolve_callback;
+	function_resolve_callback reject_callback;
+	void *context;
+
+} * loader_impl_async_func_await_trampoline;
+
+struct loader_impl_async_func_destroy_safe_type
+{
+	loader_impl_node node_impl;
+	loader_impl_node_function node_func;
+};
+
+struct loader_impl_async_future_delete_safe_type
+{
+	loader_impl_node node_impl;
+	future f;
+	loader_impl_node_future node_future;
+};
+
+struct loader_impl_async_destroy_safe_type
+{
+	loader_impl_node node_impl;
+};
+
+typedef struct loader_impl_thread_type
+{
+	loader_impl_node node_impl;
+	configuration config;
+
+} * loader_impl_thread;
+
+typedef struct loader_impl_napi_to_value_callback_closure_type
+{
+	value func;
+	loader_impl_node node_impl;
+
+} * loader_impl_napi_to_value_callback_closure;
+
+/* Type conversion */
+static void node_loader_impl_napi_to_value_callback_finalizer(value v, void *data);
+
+static napi_value node_loader_impl_napi_to_value_callback(napi_env env, napi_callback_info info);
+
+/* Function */
+static int function_node_interface_create(function func, function_impl impl);
+
+static function_return function_node_interface_invoke(function func, function_impl impl, function_args args, size_t size);
+
+static function_return function_node_interface_await(function func, function_impl impl, function_args args, size_t size, function_resolve_callback resolve_callback, function_reject_callback reject_callback, void *context);
+
+static void function_node_interface_destroy(function func, function_impl impl);
+
+static function_interface function_node_singleton(void);
+
+/* Future */
+static int future_node_interface_create(future f, future_impl impl);
+
+static future_return future_node_interface_await(future f, future_impl impl, future_resolve_callback resolve_callback, future_reject_callback reject_callback, void *context);
+
+static void future_node_interface_destroy(future f, future_impl impl);
+
+static future_interface future_node_singleton(void);
+
+/* JavaScript Thread Safe */
+static void node_loader_impl_initialize_safe(napi_env env, loader_impl_async_initialize_safe initialize_safe);
+
+static napi_value node_loader_impl_async_initialize_safe(napi_env env, napi_callback_info info);
+
+static void node_loader_impl_func_call_safe(napi_env env, loader_impl_async_func_call_safe func_call_safe);
+
+static napi_value node_loader_impl_async_func_call_safe(napi_env env, napi_callback_info info);
+
+static void node_loader_impl_func_await_safe(napi_env env, loader_impl_async_func_await_safe func_await_safe);
+
+static napi_value node_loader_impl_async_func_await_safe(napi_env env, napi_callback_info info);
+
+static void node_loader_impl_func_destroy_safe(napi_env env, loader_impl_async_func_destroy_safe func_destroy_safe);
+
+static napi_value node_loader_impl_async_func_destroy_safe(napi_env env, napi_callback_info info);
+
+static void node_loader_impl_future_await_safe(napi_env env, loader_impl_async_future_await_safe future_await_safe);
+
+static napi_value node_loader_impl_async_future_await_safe(napi_env env, napi_callback_info info);
+
+static void node_loader_impl_future_delete_safe(napi_env env, loader_impl_async_future_delete_safe future_delete_safe);
+
+static napi_value node_loader_impl_async_future_delete_safe(napi_env env, napi_callback_info info);
+
+static void node_loader_impl_load_from_file_safe(napi_env env, loader_impl_async_load_from_file_safe load_from_file_safe);
+
+static napi_value node_loader_impl_async_load_from_file_safe(napi_env env, napi_callback_info info);
+
+static void node_loader_impl_load_from_memory_safe(napi_env env, loader_impl_async_load_from_memory_safe load_from_memory_safe);
+
+static napi_value node_loader_impl_async_load_from_memory_safe(napi_env env, napi_callback_info info);
+
+static void node_loader_impl_clear_safe(napi_env env, loader_impl_async_clear_safe clear_safe);
+
+static napi_value node_loader_impl_async_clear_safe(napi_env env, napi_callback_info info);
+
+static value node_loader_impl_discover_function_safe(napi_env env, loader_impl_async_discover_function_safe discover_function_safe);
+
+static void node_loader_impl_discover_safe(napi_env env, loader_impl_async_discover_safe discover_safe);
+
+static napi_value node_loader_impl_async_discover_safe(napi_env env, napi_callback_info info);
+
+static void node_loader_impl_destroy_safe(napi_env env, loader_impl_async_destroy_safe destroy_safe);
+
+static napi_value node_loader_impl_async_destroy_safe(napi_env env, napi_callback_info info);
+
+/* Loader */
+static void *node_loader_impl_register(void *node_impl_ptr, void *env_ptr, void *function_table_object_ptr);
+
+static void node_loader_impl_thread(void *data);
+
+#ifdef __ANDROID__
+static void node_loader_impl_thread_log(void *data);
+#endif
+
+static void node_loader_impl_walk(uv_handle_t *handle, void *data);
+
+/* -- Methods -- */
+
+void node_loader_impl_exception(napi_env env, napi_status status)
+{
+	if (status != napi_ok)
+	{
+		if (status != napi_pending_exception)
+		{
+			const napi_extended_error_info *error_info = NULL;
+
+			bool pending;
+
+			napi_get_last_error_info(env, &error_info);
+
+			napi_is_exception_pending(env, &pending);
+
+			const char *message = (error_info != NULL && error_info->error_message != NULL) ? error_info->error_message : "Error message not available";
+
+			/* TODO: Notify MetaCall error handling system when it is implemented */
+			/* ... */
+
+			if (pending)
+			{
+				napi_throw_error(env, NULL, message);
+			}
+		}
+		else
+		{
+			napi_value error, message;
+			bool result;
+			napi_valuetype valuetype;
+			size_t length;
+			char *str;
+
+			status = napi_get_and_clear_last_exception(env, &error);
+
+			node_loader_impl_exception(env, status);
+
+			status = napi_is_error(env, error, &result);
+
+			node_loader_impl_exception(env, status);
+
+			if (result == false)
+			{
+				/* TODO: Notify MetaCall error handling system when it is implemented */
+				return;
+			}
+
+			status = napi_get_named_property(env, error, "message", &message);
+
+			node_loader_impl_exception(env, status);
+
+			status = napi_typeof(env, message, &valuetype);
+
+			node_loader_impl_exception(env, status);
+
+			if (valuetype != napi_string)
+			{
+				/* TODO: Notify MetaCall error handling system when it is implemented */
+				return;
+			}
+
+			status = napi_get_value_string_utf8(env, message, NULL, 0, &length);
+
+			node_loader_impl_exception(env, status);
+
+			str = static_cast<char *>(malloc(sizeof(char) * (length + 1)));
+
+			if (str == NULL)
+			{
+				/* TODO: Notify MetaCall error handling system when it is implemented */
+				return;
+			}
+
+			status = napi_get_value_string_utf8(env, message, str, length + 1, &length);
+
+			node_loader_impl_exception(env, status);
+
+			/* TODO: Notify MetaCall error handling system when it is implemented */
+			/* error_raise(str); */
+			printf("NodeJS Loader Error: %s\n", str);
+			fflush(stdout);
+
+			/* Meanwhile, throw it again */
+			status = napi_throw_error(env, nullptr, str);
+
+			node_loader_impl_exception(env, status);
+
+			free(str);
+		}
+	}
+}
+
+void node_loader_impl_finalizer(napi_env env, napi_value v, void *data)
+{
+	napi_status status;
+
+	if (value_type_id(data) == TYPE_NULL)
+	{
+		value_type_destroy(data);
+		return;
+	}
+
+	auto finalizer = [](napi_env, void *finalize_data, void *) {
+		value_type_destroy(finalize_data);
+	};
+
+// Create a finalizer for the value
+#if (NAPI_VERSION < 5)
+	{
+		napi_value symbol, external;
+
+		status = napi_create_symbol(env, nullptr, &symbol);
+
+		node_loader_impl_exception(env, status);
+
+		status = napi_create_external(env, data, finalizer, nullptr, &external);
+
+		node_loader_impl_exception(env, status);
+
+		napi_property_descriptor desc = {
+			nullptr,
+			symbol,
+			nullptr,
+			nullptr,
+			nullptr,
+			external,
+			napi_default,
+			nullptr
+		};
+
+		status = napi_define_properties(env, v, 1, &desc);
+
+		node_loader_impl_exception(env, status);
+	}
+#else // NAPI_VERSION >= 5
+	{
+		status = napi_add_finalizer(env, v, data, finalizer, nullptr, nullptr);
+
+		node_loader_impl_exception(env, status);
+	}
+#endif
+}
+
+value node_loader_impl_napi_to_value(loader_impl_node node_impl, napi_env env, napi_value recv, napi_value v)
+{
+	value ret = NULL;
+
+	napi_valuetype valuetype;
+
+	napi_status status = napi_typeof(env, v, &valuetype);
+
+	node_loader_impl_exception(env, status);
+
+	if (valuetype == napi_undefined || valuetype == napi_null)
+	{
+		/* TODO: Review this, type null will be lost due to mapping of two N-API types into one metacall type */
+		ret = value_create_null();
+	}
+	else if (valuetype == napi_boolean)
+	{
+		bool b;
+
+		status = napi_get_value_bool(env, v, &b);
+
+		node_loader_impl_exception(env, status);
+
+		ret = value_create_bool((b == true) ? static_cast<boolean>(1) : static_cast<boolean>(0));
+	}
+	else if (valuetype == napi_number)
+	{
+		double d;
+
+		status = napi_get_value_double(env, v, &d);
+
+		node_loader_impl_exception(env, status);
+
+		ret = value_create_double(d);
+	}
+	else if (valuetype == napi_string)
+	{
+		size_t length;
+
+		status = napi_get_value_string_utf8(env, v, NULL, 0, &length);
+
+		node_loader_impl_exception(env, status);
+
+		ret = value_create_string(NULL, length);
+
+		if (ret != NULL)
+		{
+			char *str = value_to_string(ret);
+
+			status = napi_get_value_string_utf8(env, v, str, length + 1, &length);
+
+			node_loader_impl_exception(env, status);
+		}
+	}
+	else if (valuetype == napi_symbol)
+	{
+		/* TODO */
+		napi_throw_error(env, NULL, "NodeJS Loader symbol is not implemented");
+	}
+	else if (valuetype == napi_object)
+	{
+		bool result = false;
+
+		if (napi_is_array(env, v, &result) == napi_ok && result == true)
+		{
+			uint32_t iterator, length = 0;
+
+			value *array_value;
+
+			status = napi_get_array_length(env, v, &length);
+
+			node_loader_impl_exception(env, status);
+
+			ret = value_create_array(NULL, static_cast<size_t>(length));
+
+			array_value = value_to_array(ret);
+
+			for (iterator = 0; iterator < length; ++iterator)
+			{
+				napi_value element;
+
+				status = napi_get_element(env, v, iterator, &element);
+
+				node_loader_impl_exception(env, status);
+
+				/* TODO: Review recursion overflow */
+				array_value[iterator] = node_loader_impl_napi_to_value(node_impl, env, recv, element);
+			}
+		}
+		else if (napi_is_buffer(env, v, &result) == napi_ok && result == true)
+		{
+			/* TODO */
+			napi_throw_error(env, NULL, "NodeJS Loader buffer is not implemented");
+		}
+		else if (napi_is_error(env, v, &result) == napi_ok && result == true)
+		{
+			/* TODO */
+			napi_throw_error(env, NULL, "NodeJS Loader error is not implemented");
+		}
+		else if (napi_is_typedarray(env, v, &result) == napi_ok && result == true)
+		{
+			/* TODO */
+			napi_throw_error(env, NULL, "NodeJS Loader typed array is not implemented");
+		}
+		else if (napi_is_dataview(env, v, &result) == napi_ok && result == true)
+		{
+			/* TODO */
+			napi_throw_error(env, NULL, "NodeJS Loader data view is not implemented");
+		}
+		else if (napi_is_promise(env, v, &result) == napi_ok && result == true)
+		{
+			loader_impl_node_future node_future = static_cast<loader_impl_node_future>(malloc(sizeof(struct loader_impl_node_future_type)));
+
+			future f;
+
+			if (node_future == NULL)
+			{
+				return static_cast<function_return>(NULL);
+			}
+
+			f = future_create(node_future, &future_node_singleton);
+
+			if (f == NULL)
+			{
+				free(node_future);
+
+				return static_cast<function_return>(NULL);
+			}
+
+			ret = value_create_future(f);
+
+			if (ret == NULL)
+			{
+				future_destroy(f);
+			}
+
+			/* Create reference to promise */
+			node_future->node_impl = node_impl;
+
+			status = napi_create_reference(env, v, 1, &node_future->promise_ref);
+
+			node_loader_impl_exception(env, status);
+		}
+		else
+		{
+			/* TODO: Strict check if it is an object (map) */
+			uint32_t iterator, length = 0;
+
+			napi_value keys;
+
+			value *map_value;
+
+			status = napi_get_property_names(env, v, &keys);
+
+			node_loader_impl_exception(env, status);
+
+			status = napi_get_array_length(env, keys, &length);
+
+			node_loader_impl_exception(env, status);
+
+			ret = value_create_map(NULL, static_cast<size_t>(length));
+
+			map_value = value_to_map(ret);
+
+			for (iterator = 0; iterator < length; ++iterator)
+			{
+				napi_value key;
+
+				size_t key_length;
+
+				value *tupla;
+
+				/* Create tupla */
+				map_value[iterator] = value_create_array(NULL, 2);
+
+				tupla = value_to_array(map_value[iterator]);
+
+				/* Get key from object */
+				status = napi_get_element(env, keys, iterator, &key);
+
+				node_loader_impl_exception(env, status);
+
+				/* Set key string in the tupla */
+				status = napi_get_value_string_utf8(env, key, NULL, 0, &key_length);
+
+				node_loader_impl_exception(env, status);
+
+				tupla[0] = value_create_string(NULL, key_length);
+
+				if (tupla[0] != NULL)
+				{
+					napi_value element;
+
+					char *str = value_to_string(tupla[0]);
+
+					status = napi_get_value_string_utf8(env, key, str, key_length + 1, &key_length);
+
+					node_loader_impl_exception(env, status);
+
+					status = napi_get_property(env, v, key, &element);
+
+					node_loader_impl_exception(env, status);
+
+					/* TODO: Review recursion overflow */
+					tupla[1] = node_loader_impl_napi_to_value(node_impl, env, recv, element);
+				}
+			}
+		}
+	}
+	else if (valuetype == napi_function)
+	{
+		struct loader_impl_async_discover_function_safe_type discover_function_safe = {
+			/* TODO: */
+			NULL,
+			/* impl, */
+			node_impl,
+			v
+		};
+
+		/* Discover and create the function */
+		return node_loader_impl_discover_function_safe(env, &discover_function_safe);
+	}
+	else if (valuetype == napi_external)
+	{
+		/* Returns the previously allocated copy */
+		void *c = NULL;
+
+		status = napi_get_value_external(env, v, &c);
+
+		node_loader_impl_exception(env, status);
+
+		return c;
+	}
+
+	return ret;
+}
+
+void node_loader_impl_napi_to_value_callback_finalizer(value v, void *data)
+{
+	loader_impl_napi_to_value_callback_closure closure = static_cast<loader_impl_napi_to_value_callback_closure>(data);
+
+	(void)v;
+
+	delete closure;
+}
+
+napi_value node_loader_impl_napi_to_value_callback(napi_env env, napi_callback_info info)
+{
+	size_t iterator, argc = 0;
+
+	napi_get_cb_info(env, info, &argc, NULL, NULL, NULL);
+
+	napi_value *argv = new napi_value[argc];
+	void **args = new void *[argc];
+	napi_value recv;
+	loader_impl_napi_to_value_callback_closure closure = NULL;
+
+	napi_get_cb_info(env, info, &argc, argv, &recv, (void **)(&closure));
+
+	/* Set environment */
+	closure->node_impl->env = env;
+
+	for (iterator = 0; iterator < argc; ++iterator)
+	{
+		args[iterator] = node_loader_impl_napi_to_value(closure->node_impl, env, recv, argv[iterator]);
+
+		node_loader_impl_finalizer(env, argv[iterator], args[iterator]);
+	}
+
+	void *ret = metacallfv_s(value_to_function(closure->func), args, argc);
+
+	napi_value result = node_loader_impl_value_to_napi(closure->node_impl, env, ret);
+
+	/* Set result finalizer */
+	node_loader_impl_finalizer(env, result, ret);
+
+	/* Set closure finalizer */
+	value_finalizer(closure->func, &node_loader_impl_napi_to_value_callback_finalizer, closure);
+
+	/* Reset environment */
+	// closure->node_impl->env = NULL;
+
+	delete[] argv;
+	delete[] args;
+
+	return result;
+}
+
+napi_value node_loader_impl_value_to_napi(loader_impl_node node_impl, napi_env env, value arg)
+{
+	value arg_value = static_cast<value>(arg);
+
+	type_id id = value_type_id(arg_value);
+
+	napi_status status;
+
+	napi_value v = nullptr;
+
+	if (id == TYPE_BOOL)
+	{
+		boolean bool_value = value_to_bool(arg_value);
+
+		status = napi_get_boolean(env, (bool_value == 0) ? false : true, &v);
+
+		node_loader_impl_exception(env, status);
+	}
+	else if (id == TYPE_CHAR)
+	{
+		char char_value = value_to_char(arg_value);
+
+		status = napi_create_int32(env, static_cast<int32_t>(char_value), &v);
+
+		node_loader_impl_exception(env, status);
+	}
+	else if (id == TYPE_SHORT)
+	{
+		short short_value = value_to_short(arg_value);
+
+		status = napi_create_int32(env, static_cast<int32_t>(short_value), &v);
+
+		node_loader_impl_exception(env, status);
+	}
+	else if (id == TYPE_INT)
+	{
+		int int_value = value_to_int(arg_value);
+
+		/* TODO: Check integer overflow */
+		status = napi_create_int32(env, static_cast<int32_t>(int_value), &v);
+
+		node_loader_impl_exception(env, status);
+	}
+	else if (id == TYPE_LONG)
+	{
+		long long_value = value_to_long(arg_value);
+
+		/* TODO: Check integer overflow */
+		status = napi_create_int64(env, static_cast<int64_t>(long_value), &v);
+
+		node_loader_impl_exception(env, status);
+	}
+	else if (id == TYPE_FLOAT)
+	{
+		float float_value = value_to_float(arg_value);
+
+		status = napi_create_double(env, static_cast<double>(float_value), &v);
+
+		node_loader_impl_exception(env, status);
+	}
+	else if (id == TYPE_DOUBLE)
+	{
+		double double_value = value_to_double(arg_value);
+
+		status = napi_create_double(env, double_value, &v);
+
+		node_loader_impl_exception(env, status);
+	}
+	else if (id == TYPE_STRING)
+	{
+		const char *str_value = value_to_string(arg_value);
+
+		size_t length = value_type_size(arg_value) - 1;
+
+		status = napi_create_string_utf8(env, str_value, length, &v);
+
+		node_loader_impl_exception(env, status);
+	}
+	else if (id == TYPE_BUFFER)
+	{
+		void *buff_value = value_to_buffer(arg_value);
+
+		size_t size = value_type_size(arg_value);
+
+		status = napi_create_buffer(env, size, &buff_value, &v);
+
+		node_loader_impl_exception(env, status);
+	}
+	else if (id == TYPE_ARRAY)
+	{
+		value *array_value = value_to_array(arg_value);
+
+		size_t array_size = value_type_count(arg_value);
+
+		uint32_t iterator;
+
+		status = napi_create_array_with_length(env, array_size, &v);
+
+		node_loader_impl_exception(env, status);
+
+		for (iterator = 0; iterator < array_size; ++iterator)
+		{
+			/* TODO: Review recursion overflow */
+			napi_value element_v = node_loader_impl_value_to_napi(node_impl, env, static_cast<value>(array_value[iterator]));
+
+			status = napi_set_element(env, v, iterator, element_v);
+
+			node_loader_impl_exception(env, status);
+		}
+	}
+	else if (id == TYPE_MAP)
+	{
+		value *map_value = value_to_map(arg_value);
+
+		size_t iterator, map_size = value_type_count(arg_value);
+
+		status = napi_create_object(env, &v);
+
+		node_loader_impl_exception(env, status);
+
+		for (iterator = 0; iterator < map_size; ++iterator)
+		{
+			value *pair_value = value_to_array(map_value[iterator]);
+
+			const char *key = value_to_string(pair_value[0]);
+
+			/* TODO: Review recursion overflow */
+			napi_value element_v = node_loader_impl_value_to_napi(node_impl, env, static_cast<value>(pair_value[1]));
+
+			status = napi_set_named_property(env, v, key, element_v);
+
+			node_loader_impl_exception(env, status);
+		}
+	}
+	else if (id == TYPE_PTR)
+	{
+		/* Copy value and set the ownership, the old value will be deleted after the call */
+		void *c = value_copy(arg_value);
+
+		value_move(arg_value, c);
+
+		status = napi_create_external(env, c, nullptr, nullptr, &v);
+
+		node_loader_impl_exception(env, status);
+	}
+	else if (id == TYPE_FUTURE)
+	{
+		/* TODO: Implement promise properly for await */
+		napi_throw_error(env, NULL, "NodeJS Loader future is not implemented");
+	}
+	else if (id == TYPE_FUNCTION)
+	{
+		loader_impl_napi_to_value_callback_closure closure = new loader_impl_napi_to_value_callback_closure_type();
+
+		closure->func = value_type_copy(arg_value);
+		closure->node_impl = node_impl;
+
+		status = napi_create_function(env, NULL, 0, node_loader_impl_napi_to_value_callback, closure, &v);
+
+		node_loader_impl_exception(env, status);
+
+		node_loader_impl_finalizer(env, v, closure->func);
+	}
+	else if (id == TYPE_CLASS)
+	{
+		/* TODO */
+		napi_throw_error(env, NULL, "NodeJS Loader class is not implemented");
+
+		/*
+		klass cls = value_to_class(arg_value);
+
+		napi_define_class(env, cls->name, NAPI_AUTO_LENGTH, )
+		*/
+	}
+	else if (id == TYPE_OBJECT)
+	{
+		/* TODO */
+		napi_throw_error(env, NULL, "NodeJS Loader object is not implemented");
+	}
+	else if (id == TYPE_NULL)
+	{
+		status = napi_get_undefined(env, &v);
+
+		node_loader_impl_exception(env, status);
+	}
+	else
+	{
+		napi_throw_error(env, NULL, "NodeJS Loader could not convert the value to N-API");
+	}
+
+	return v;
+}
+
+void node_loader_impl_env(loader_impl_node node_impl, napi_env env)
+{
+	node_impl->env = env;
+}
+
+int function_node_interface_create(function func, function_impl impl)
+{
+	loader_impl_node_function node_func = (loader_impl_node_function)impl;
+
+	signature s = function_signature(func);
+
+	const size_t args_size = signature_count(s);
+
+	node_func->argv = static_cast<napi_value *>(malloc(sizeof(napi_value) * args_size));
+
+	return (node_func->argv == NULL);
+}
+
+function_return function_node_interface_invoke(function func, function_impl impl, function_args args, size_t size)
+{
+	loader_impl_node_function node_func = (loader_impl_node_function)impl;
+
+	if (node_func != NULL)
+	{
+		loader_impl_node node_impl = node_func->node_impl;
+		function_return ret = NULL;
+		napi_status status;
+
+		/* Set up call safe arguments */
+		node_impl->func_call_safe->node_impl = node_impl;
+		node_impl->func_call_safe->func = func;
+		node_impl->func_call_safe->node_func = node_func;
+		node_impl->func_call_safe->args = static_cast<void **>(args);
+		node_impl->func_call_safe->size = size;
+		node_impl->func_call_safe->recv = NULL;
+		node_impl->func_call_safe->ret = NULL;
+
+		/* Check if we are in the JavaScript thread */
+		if (node_impl->js_thread_id == std::this_thread::get_id())
+		{
+			/* We are already in the V8 thread, we can call safely */
+			node_loader_impl_func_call_safe(node_impl->env, node_impl->func_call_safe);
+
+			/* Set up return of the function call */
+			ret = node_impl->func_call_safe->ret;
+		}
+		/* Lock the mutex and set the parameters */
+		else if (node_impl->locked.load() == false && uv_mutex_trylock(&node_impl->mutex) == 0)
+		{
+			node_impl->locked.store(true);
+
+			/* Acquire the thread safe function in order to do the call */
+			status = napi_acquire_threadsafe_function(node_impl->threadsafe_func_call);
+
+			if (status != napi_ok)
+			{
+				log_write("metacall", LOG_LEVEL_ERROR, "Invalid to aquire thread safe function invoke function in NodeJS loader");
+			}
+
+			/* Execute the thread safe call in a nonblocking manner */
+			status = napi_call_threadsafe_function(node_impl->threadsafe_func_call, nullptr, napi_tsfn_nonblocking);
+
+			if (status != napi_ok)
+			{
+				log_write("metacall", LOG_LEVEL_ERROR, "Invalid to call to thread safe function invoke function in NodeJS loader");
+			}
+
+			/* Release call safe function */
+			status = napi_release_threadsafe_function(node_impl->threadsafe_func_call, napi_tsfn_release);
+
+			if (status != napi_ok)
+			{
+				log_write("metacall", LOG_LEVEL_ERROR, "Invalid to release thread safe function invoke function in NodeJS loader");
+			}
+
+			/* Wait for the execution of the safe call */
+			uv_cond_wait(&node_impl->cond, &node_impl->mutex);
+
+			/* Set up return of the function call */
+			ret = node_impl->func_call_safe->ret;
+
+			node_impl->locked.store(false);
+
+			/* Unlock the mutex */
+			uv_mutex_unlock(&node_impl->mutex);
+		}
+		else
+		{
+			log_write("metacall", LOG_LEVEL_ERROR, "Potential deadlock detected in function_node_interface_invoke, the call has not been executed in order to avoid the deadlock");
+		}
+
+		return ret;
+	}
+
+	return NULL;
+}
+
+function_return function_node_interface_await(function func, function_impl impl, function_args args, size_t size, function_resolve_callback resolve_callback, function_reject_callback reject_callback, void *context)
+{
+	loader_impl_node_function node_func = (loader_impl_node_function)impl;
+
+	if (node_func != NULL)
+	{
+		loader_impl_node node_impl = node_func->node_impl;
+		function_return ret = NULL;
+		napi_status status;
+
+		/* Set up await safe arguments */
+		node_impl->func_await_safe->node_impl = node_impl;
+		node_impl->func_await_safe->func = func;
+		node_impl->func_await_safe->node_func = node_func;
+		node_impl->func_await_safe->args = static_cast<void **>(args);
+		node_impl->func_await_safe->size = size;
+		node_impl->func_await_safe->resolve_callback = resolve_callback;
+		node_impl->func_await_safe->reject_callback = reject_callback;
+		node_impl->func_await_safe->context = context;
+		node_impl->func_await_safe->recv = NULL;
+		node_impl->func_await_safe->ret = NULL;
+
+		/* Check if we are in the JavaScript thread */
+		if (node_impl->js_thread_id == std::this_thread::get_id())
+		{
+			/* We are already in the V8 thread, we can call safely */
+			node_loader_impl_func_await_safe(node_impl->env, node_impl->func_await_safe);
+
+			/* Set up return of the function call */
+			ret = node_impl->func_await_safe->ret;
+		}
+		/* Lock the mutex and set the parameters */
+		else if (node_impl->locked.load() == false && uv_mutex_trylock(&node_impl->mutex) == 0)
+		{
+			node_impl->locked.store(true);
+
+			/* Acquire the thread safe function in order to do the call */
+			status = napi_acquire_threadsafe_function(node_impl->threadsafe_func_await);
+
+			if (status != napi_ok)
+			{
+				log_write("metacall", LOG_LEVEL_ERROR, "Invalid to aquire thread safe function await function in NodeJS loader");
+			}
+
+			/* Execute the thread safe call in a nonblocking manner */
+			status = napi_call_threadsafe_function(node_impl->threadsafe_func_await, nullptr, napi_tsfn_nonblocking);
+
+			if (status != napi_ok)
+			{
+				log_write("metacall", LOG_LEVEL_ERROR, "Invalid to call to thread safe function await function in NodeJS loader");
+			}
+
+			/* Release call safe function */
+			status = napi_release_threadsafe_function(node_impl->threadsafe_func_await, napi_tsfn_release);
+
+			if (status != napi_ok)
+			{
+				log_write("metacall", LOG_LEVEL_ERROR, "Invalid to release thread safe function await function in NodeJS loader");
+			}
+
+			/* Wait for the execution of the safe call */
+			uv_cond_wait(&node_impl->cond, &node_impl->mutex);
+
+			/* Set up return of the function call */
+			ret = node_impl->func_await_safe->ret;
+
+			node_impl->locked.store(false);
+
+			/* Unlock call safe mutex */
+			uv_mutex_unlock(&node_impl->mutex);
+		}
+		else
+		{
+			log_write("metacall", LOG_LEVEL_ERROR, "Potential deadlock detected in function_node_interface_await, the call has not been executed in order to avoid the deadlock");
+		}
+
+		return ret;
+	}
+
+	return NULL;
+}
+
+void function_node_interface_destroy(function func, function_impl impl)
+{
+	loader_impl_node_function node_func = (loader_impl_node_function)impl;
+
+	(void)func;
+
+	if (node_func != NULL)
+	{
+		loader_impl_node node_impl = node_func->node_impl;
+		napi_status status;
+
+		/* Set up function destroy safe arguments */
+		node_impl->func_destroy_safe->node_impl = node_impl;
+		node_impl->func_destroy_safe->node_func = node_func;
+
+		/* Check if we are in the JavaScript thread */
+		if (node_impl->js_thread_id == std::this_thread::get_id())
+		{
+			/* We are already in the V8 thread, we can call safely */
+			node_loader_impl_func_destroy_safe(node_impl->env, node_impl->func_destroy_safe);
+		}
+		/* Lock the mutex and set the parameters */
+		else if (node_impl->locked.load() == false && uv_mutex_trylock(&node_impl->mutex) == 0)
+		{
+			node_impl->locked.store(true);
+
+			/* Acquire the thread safe function in order to do the call */
+			status = napi_acquire_threadsafe_function(node_impl->threadsafe_func_destroy);
+
+			if (status != napi_ok)
+			{
+				log_write("metacall", LOG_LEVEL_ERROR, "Invalid to aquire thread safe function destroy function in NodeJS loader");
+			}
+
+			/* Execute the thread safe call in a nonblocking manner */
+			status = napi_call_threadsafe_function(node_impl->threadsafe_func_destroy, nullptr, napi_tsfn_nonblocking);
+
+			if (status != napi_ok)
+			{
+				log_write("metacall", LOG_LEVEL_ERROR, "Invalid to call to thread safe function destroy function in NodeJS loader");
+			}
+
+			/* Release call safe function */
+			status = napi_release_threadsafe_function(node_impl->threadsafe_func_destroy, napi_tsfn_release);
+
+			if (status != napi_ok)
+			{
+				log_write("metacall", LOG_LEVEL_ERROR, "Invalid to release thread safe function destroy function in NodeJS loader");
+			}
+
+			/* Wait for the execution of the safe call */
+			uv_cond_wait(&node_impl->cond, &node_impl->mutex);
+
+			node_impl->locked.store(false);
+
+			/* Unlock call safe mutex */
+			uv_mutex_unlock(&node_impl->mutex);
+		}
+		else
+		{
+			log_write("metacall", LOG_LEVEL_ERROR, "Potential deadlock detected in function_node_interface_destroy, the call has not been executed in order to avoid the deadlock");
+		}
+
+		/* Free node function arguments */
+		free(node_func->argv);
+
+		/* Free node function */
+		free(node_func);
+	}
+}
+
+function_interface function_node_singleton()
+{
+	static struct function_interface_type node_function_interface = {
+		&function_node_interface_create,
+		&function_node_interface_invoke,
+		&function_node_interface_await,
+		&function_node_interface_destroy
+	};
+
+	return &node_function_interface;
+}
+
+int future_node_interface_create(future f, future_impl impl)
+{
+	(void)f;
+	(void)impl;
+
+	return 0;
+}
+
+future_return future_node_interface_await(future f, future_impl impl, future_resolve_callback resolve_callback, future_reject_callback reject_callback, void *context)
+{
+	loader_impl_node_future node_future = (loader_impl_node_future)impl;
+
+	if (node_future != NULL)
+	{
+		loader_impl_node node_impl = node_future->node_impl;
+		function_return ret = NULL;
+		napi_status status;
+
+		/* Set up await safe arguments */
+		node_impl->future_await_safe->node_impl = node_impl;
+		node_impl->future_await_safe->f = f;
+		node_impl->future_await_safe->node_future = node_future;
+		node_impl->future_await_safe->resolve_callback = resolve_callback;
+		node_impl->future_await_safe->reject_callback = reject_callback;
+		node_impl->future_await_safe->context = context;
+		node_impl->future_await_safe->recv = NULL;
+		node_impl->future_await_safe->ret = NULL;
+
+		/* Check if we are in the JavaScript thread */
+		if (node_impl->js_thread_id == std::this_thread::get_id())
+		{
+			/* We are already in the V8 thread, we can call safely */
+			node_loader_impl_future_await_safe(node_impl->env, node_impl->future_await_safe);
+
+			/* Set up return of the function call */
+			ret = node_impl->future_await_safe->ret;
+		}
+		/* Lock the mutex and set the parameters */
+		else if (node_impl->locked.load() == false && uv_mutex_trylock(&node_impl->mutex) == 0)
+		{
+			node_impl->locked.store(true);
+
+			/* Acquire the thread safe function in order to do the call */
+			status = napi_acquire_threadsafe_function(node_impl->threadsafe_future_await);
+
+			if (status != napi_ok)
+			{
+				log_write("metacall", LOG_LEVEL_ERROR, "Invalid to aquire thread safe function await future in NodeJS loader");
+			}
+
+			/* Execute the thread safe call in a nonblocking manner */
+			status = napi_call_threadsafe_function(node_impl->threadsafe_future_await, nullptr, napi_tsfn_nonblocking);
+
+			if (status != napi_ok)
+			{
+				log_write("metacall", LOG_LEVEL_ERROR, "Invalid to call to thread safe function await future in NodeJS loader");
+			}
+
+			/* Release call safe function */
+			status = napi_release_threadsafe_function(node_impl->threadsafe_future_await, napi_tsfn_release);
+
+			if (status != napi_ok)
+			{
+				log_write("metacall", LOG_LEVEL_ERROR, "Invalid to release thread safe function await future in NodeJS loader");
+			}
+
+			/* Wait for the execution of the safe call */
+			uv_cond_wait(&node_impl->cond, &node_impl->mutex);
+
+			/* Set up return of the function call */
+			ret = node_impl->future_await_safe->ret;
+
+			node_impl->locked.store(false);
+
+			/* Unlock call safe mutex */
+			uv_mutex_unlock(&node_impl->mutex);
+		}
+		else
+		{
+			log_write("metacall", LOG_LEVEL_ERROR, "Potential deadlock detected in future_node_interface_await, the call has not been executed in order to avoid the deadlock");
+		}
+
+		return ret;
+	}
+
+	return NULL;
+}
+
+void future_node_interface_destroy(future f, future_impl impl)
+{
+	loader_impl_node_future node_future = (loader_impl_node_future)impl;
+
+	if (node_future != NULL)
+	{
+		loader_impl_node node_impl = node_future->node_impl;
+		napi_status status;
+
+		/* Set up future delete safe arguments */
+		node_impl->future_delete_safe->node_impl = node_impl;
+		node_impl->future_delete_safe->node_future = node_future;
+		node_impl->future_delete_safe->f = f;
+
+		/* Check if we are in the JavaScript thread */
+		if (node_impl->js_thread_id == std::this_thread::get_id())
+		{
+			/* We are already in the V8 thread, we can call safely */
+			node_loader_impl_future_delete_safe(node_impl->env, node_impl->future_delete_safe);
+		}
+		/* Lock the mutex and set the parameters */
+		else if (node_impl->locked.load() == false && uv_mutex_trylock(&node_impl->mutex) == 0)
+		{
+			node_impl->locked.store(true);
+
+			/* Acquire the thread safe function in order to do the call */
+			status = napi_acquire_threadsafe_function(node_impl->threadsafe_future_delete);
+
+			if (status != napi_ok)
+			{
+				log_write("metacall", LOG_LEVEL_ERROR, "Invalid to aquire thread safe future destroy function in NodeJS loader");
+			}
+
+			/* Execute the thread safe call in a nonblocking manner */
+			status = napi_call_threadsafe_function(node_impl->threadsafe_future_delete, nullptr, napi_tsfn_nonblocking);
+
+			if (status != napi_ok)
+			{
+				log_write("metacall", LOG_LEVEL_ERROR, "Invalid to call to thread safe future destroy function in NodeJS loader");
+			}
+
+			/* Release call safe function */
+			status = napi_release_threadsafe_function(node_impl->threadsafe_future_delete, napi_tsfn_release);
+
+			if (status != napi_ok)
+			{
+				log_write("metacall", LOG_LEVEL_ERROR, "Invalid to release thread safe future destroy function in NodeJS loader");
+			}
+
+			/* Wait for the execution of the safe call */
+			uv_cond_wait(&node_impl->cond, &node_impl->mutex);
+
+			node_impl->locked.store(false);
+
+			/* Unlock call safe mutex */
+			uv_mutex_unlock(&node_impl->mutex);
+		}
+		else
+		{
+			log_write("metacall", LOG_LEVEL_ERROR, "Potential deadlock detected in future_node_interface_destroy, the call has not been executed in order to avoid the deadlock");
+		}
+
+		/* Free node future */
+		free(node_future);
+	}
+}
+
+future_interface future_node_singleton()
+{
+	static struct future_interface_type node_future_interface = {
+		&future_node_interface_create,
+		&future_node_interface_await,
+		&future_node_interface_destroy
+	};
+
+	return &node_future_interface;
+}
+
+void node_loader_impl_initialize_safe(napi_env env, loader_impl_async_initialize_safe initialize_safe)
+{
+	static const char initialize_str[] = "initialize";
+	napi_value function_table_object;
+	napi_value initialize_str_value;
+	bool result = false;
+	napi_handle_scope handle_scope;
+	loader_impl_node node_impl = initialize_safe->node_impl;
+
+	/* Create scope */
+	napi_status status = napi_open_handle_scope(env, &handle_scope);
+
+	node_loader_impl_exception(env, status);
+
+	/* Get function table object from reference */
+	status = napi_get_reference_value(env, node_impl->function_table_object_ref, &function_table_object);
+
+	node_loader_impl_exception(env, status);
+
+	/* Create function string */
+	status = napi_create_string_utf8(env, initialize_str, sizeof(initialize_str) - 1, &initialize_str_value);
+
+	node_loader_impl_exception(env, status);
+
+	/* Check if exists in the table */
+	status = napi_has_own_property(env, function_table_object, initialize_str_value, &result);
+
+	node_loader_impl_exception(env, status);
+
+	if (result == true)
+	{
+		napi_value function_trampoline_initialize;
+		napi_valuetype valuetype;
+
+		status = napi_get_named_property(env, function_table_object, initialize_str, &function_trampoline_initialize);
+
+		node_loader_impl_exception(env, status);
+
+		status = napi_typeof(env, function_trampoline_initialize, &valuetype);
+
+		node_loader_impl_exception(env, status);
+
+		if (valuetype != napi_function)
+		{
+			napi_throw_type_error(env, nullptr, "Invalid function initialize in function table object");
+		}
+
+		/* Call to load from file function */
+		napi_value global, return_value;
+
+		status = napi_get_reference_value(env, node_impl->global_ref, &global);
+
+		node_loader_impl_exception(env, status);
+
+		status = napi_call_function(env, global, function_trampoline_initialize, 0, nullptr, &return_value);
+
+		node_loader_impl_exception(env, status);
+	}
+
+	/* Close scope */
+	status = napi_close_handle_scope(env, handle_scope);
+
+	node_loader_impl_exception(env, status);
+}
+
+napi_value node_loader_impl_async_initialize_safe(napi_env env, napi_callback_info info)
+{
+	loader_impl_async_initialize_safe initialize_safe = NULL;
+
+	napi_status status = napi_get_cb_info(env, info, nullptr, nullptr, nullptr, (void **)&initialize_safe);
+
+	node_loader_impl_exception(env, status);
+
+	/* Lock node implementation mutex */
+	uv_mutex_lock(&initialize_safe->node_impl->mutex);
+
+	/* Store environment for reentrant calls */
+	initialize_safe->node_impl->env = env;
+
+	/* Call to the implementation function */
+	node_loader_impl_initialize_safe(env, initialize_safe);
+
+	/* Clear environment */
+	// initialize_safe->node_impl->env = NULL;
+
+	/* Signal start condition */
+	uv_cond_signal(&initialize_safe->node_impl->cond);
+
+	uv_mutex_unlock(&initialize_safe->node_impl->mutex);
+
+	return nullptr;
+}
+
+void node_loader_impl_func_call_safe(napi_env env, loader_impl_async_func_call_safe func_call_safe)
+{
+	napi_handle_scope handle_scope;
+	size_t args_size;
+	value *args;
+	napi_value *argv;
+	loader_impl_node_function node_func;
+	size_t args_count;
+	signature s = function_signature(func_call_safe->func);
+	const size_t signature_args_size = signature_count(s);
+
+	/* Get function data */
+	args_size = func_call_safe->size;
+	node_func = func_call_safe->node_func;
+	args = func_call_safe->args;
+
+	/* Allocate dynamically more space for values in case of variable arguments */
+	argv = args_size > signature_args_size ? static_cast<napi_value *>(malloc(sizeof(napi_value) * args_size)) : node_func->argv;
+
+	/* Create scope */
+	napi_status status = napi_open_handle_scope(env, &handle_scope);
+
+	node_loader_impl_exception(env, status);
+
+	/* Build parameters */
+	for (args_count = 0; args_count < args_size; ++args_count)
+	{
+		/* Define parameter */
+		argv[args_count] = node_loader_impl_value_to_napi(func_call_safe->node_impl, env, args[args_count]);
+	}
+
+	/* Get function reference */
+	napi_value function_ptr;
+
+	status = napi_get_reference_value(env, node_func->func_ref, &function_ptr);
+
+	node_loader_impl_exception(env, status);
+
+	/* Get global */
+	napi_value global;
+
+	status = napi_get_reference_value(env, func_call_safe->node_impl->global_ref, &global);
+
+	node_loader_impl_exception(env, status);
+
+	/* Call to function */
+	napi_value func_return;
+
+	status = napi_call_function(env, global, function_ptr, args_size, argv, &func_return);
+
+	node_loader_impl_exception(env, status);
+
+	/* Convert function return to value */
+	func_call_safe->ret = node_loader_impl_napi_to_value(func_call_safe->node_impl, env, func_call_safe->recv, func_return);
+
+	/* Close scope */
+	status = napi_close_handle_scope(env, handle_scope);
+
+	node_loader_impl_exception(env, status);
+
+	if (args_size > signature_args_size)
+	{
+		free(argv);
+	}
+}
+
+napi_value node_loader_impl_async_func_call_safe(napi_env env, napi_callback_info info)
+{
+	loader_impl_async_func_call_safe func_call_safe = NULL;
+	napi_status status;
+	napi_value recv;
+
+	status = napi_get_cb_info(env, info, nullptr, nullptr, &recv, (void **)&func_call_safe);
+
+	node_loader_impl_exception(env, status);
+
+	/* Lock the call safe mutex and get the parameters */
+	uv_mutex_lock(&func_call_safe->node_impl->mutex);
+
+	/* Store function recv for reentrant calls */
+	func_call_safe->recv = recv;
+
+	/* Store environment for reentrant calls */
+	func_call_safe->node_impl->env = env;
+
+	/* Call to the implementation function */
+	node_loader_impl_func_call_safe(env, func_call_safe);
+
+	/* Clear environment */
+	// func_call_safe->node_impl->env = NULL;
+
+	/* Signal function call condition */
+	uv_cond_signal(&func_call_safe->node_impl->cond);
+
+	uv_mutex_unlock(&func_call_safe->node_impl->mutex);
+
+	return nullptr;
+}
+
+void node_loader_impl_async_func_await_finalize(napi_env, void *finalize_data, void *)
+{
+	loader_impl_async_func_await_trampoline trampoline = static_cast<loader_impl_async_func_await_trampoline>(finalize_data);
+
+	free(trampoline);
+}
+
+napi_value node_loader_impl_async_func_resolve(loader_impl_node node_impl, napi_env env, function_resolve_callback resolve, napi_value recv, napi_value v, void *context)
+{
+	napi_value result;
+	value arg, ret;
+
+	if (node_impl == NULL || resolve == NULL)
+	{
+		return nullptr;
+	}
+
+	/* Convert the argument to a value */
+	arg = node_loader_impl_napi_to_value(node_impl, env, recv, v);
+
+	if (arg == NULL)
+	{
+		arg = value_create_null();
+	}
+
+	/* Call the resolve callback */
+	ret = resolve(arg, context);
+
+	/* Destroy parameter argument */
+	value_type_destroy(arg);
+
+	/* Return the result */
+	if (ret != NULL)
+	{
+		result = node_loader_impl_value_to_napi(node_impl, env, ret);
+	}
+	else
+	{
+		napi_status status = napi_get_undefined(env, &result);
+
+		node_loader_impl_exception(env, status);
+	}
+
+	/* Destroy return value */
+	value_type_destroy(ret);
+
+	return result;
+}
+
+napi_value node_loader_impl_async_func_reject(loader_impl_node node_impl, napi_env env, function_reject_callback reject, napi_value recv, napi_value v, void *context)
+{
+	napi_value result;
+	value arg, ret;
+
+	if (node_impl == NULL || reject == NULL)
+	{
+		return nullptr;
+	}
+
+	/* Convert the argument to a value */
+	arg = node_loader_impl_napi_to_value(node_impl, env, recv, v);
+
+	if (arg == NULL)
+	{
+		arg = value_create_null();
+	}
+
+	/* Call the reject callback */
+	ret = reject(arg, context);
+
+	/* Destroy parameter argument */
+	value_type_destroy(arg);
+
+	/* Return the result */
+	if (ret != NULL)
+	{
+		result = node_loader_impl_value_to_napi(node_impl, env, ret);
+	}
+	else
+	{
+		napi_status status = napi_get_undefined(env, &result);
+
+		node_loader_impl_exception(env, status);
+	}
+
+	/* Destroy return value */
+	value_type_destroy(ret);
+
+	return result;
+}
+
+void node_loader_impl_func_await_safe(napi_env env, loader_impl_async_func_await_safe func_await_safe)
+{
+	static const char await_str[] = "await_function";
+	napi_value await_str_value;
+	napi_value function_table_object;
+	napi_value function_await;
+	bool result = false;
+	napi_value argv[3];
+	napi_handle_scope handle_scope;
+
+	/* Create scope */
+	napi_status status = napi_open_handle_scope(env, &handle_scope);
+
+	node_loader_impl_exception(env, status);
+
+	/* Get function table object from reference */
+	status = napi_get_reference_value(env, func_await_safe->node_impl->function_table_object_ref, &function_table_object);
+
+	node_loader_impl_exception(env, status);
+
+	/* Retrieve resolve function from object table */
+	status = napi_create_string_utf8(env, await_str, sizeof(await_str) - 1, &await_str_value);
+
+	node_loader_impl_exception(env, status);
+
+	status = napi_has_own_property(env, function_table_object, await_str_value, &result);
+
+	node_loader_impl_exception(env, status);
+
+	if (result == true)
+	{
+		napi_valuetype valuetype;
+
+		status = napi_get_named_property(env, function_table_object, await_str, &function_await);
+
+		node_loader_impl_exception(env, status);
+
+		status = napi_typeof(env, function_await, &valuetype);
+
+		node_loader_impl_exception(env, status);
+
+		if (valuetype != napi_function)
+		{
+			napi_throw_type_error(env, nullptr, "Invalid function test in function table object");
+		}
+		else
+		{
+			/* Allocate trampoline object */
+			loader_impl_async_func_await_trampoline trampoline = static_cast<loader_impl_async_func_await_trampoline>(malloc(sizeof(struct loader_impl_async_func_await_trampoline_type)));
+
+			if (trampoline != NULL)
+			{
+				napi_ref trampoline_ref;
+				size_t args_size;
+				value *args;
+				loader_impl_node_function node_func;
+				size_t args_count;
+				napi_value *func_argv;
+				signature s = function_signature(func_await_safe->func);
+				const size_t signature_args_size = signature_count(s);
+
+				/* Get function reference */
+				status = napi_get_reference_value(env, func_await_safe->node_func->func_ref, &argv[0]);
+
+				node_loader_impl_exception(env, status);
+
+				/* Create array for arguments */
+				status = napi_create_array(env, &argv[1]);
+
+				node_loader_impl_exception(env, status);
+
+				/* Get push property from array */
+				napi_value push_func;
+
+				status = napi_get_named_property(env, argv[1], "push", &push_func);
+
+				node_loader_impl_exception(env, status);
+
+				/* Get function data */
+				args_size = func_await_safe->size;
+				args = static_cast<value *>(func_await_safe->args);
+				node_func = func_await_safe->node_func;
+
+				/* Allocate dynamically more space for values in case of variable arguments */
+				func_argv = args_size > signature_args_size ? static_cast<napi_value *>(malloc(sizeof(napi_value) * args_size)) : node_func->argv;
+
+				/* Build parameters */
+				for (args_count = 0; args_count < args_size; ++args_count)
+				{
+					/* Define parameter */
+					func_argv[args_count] = node_loader_impl_value_to_napi(func_await_safe->node_impl, env, args[args_count]);
+
+					/* Push parameter to the array */
+					status = napi_call_function(env, argv[1], push_func, 1, &func_argv[args_count], NULL);
+
+					node_loader_impl_exception(env, status);
+				}
+
+				/* Set trampoline object values */
+				trampoline->node_loader = func_await_safe->node_impl;
+				trampoline->resolve_trampoline = &node_loader_impl_async_func_resolve;
+				trampoline->reject_trampoline = &node_loader_impl_async_func_reject;
+				trampoline->resolve_callback = func_await_safe->resolve_callback;
+				trampoline->reject_callback = func_await_safe->reject_callback;
+				trampoline->context = func_await_safe->context;
+
+				/* Set the C trampoline object as JS wrapped object */
+				status = napi_create_object(env, &argv[2]);
+
+				node_loader_impl_exception(env, status);
+
+				status = napi_wrap(env, argv[2], static_cast<void *>(trampoline), &node_loader_impl_async_func_await_finalize, NULL, &trampoline_ref);
+
+				node_loader_impl_exception(env, status);
+
+				/* Call to function */
+				napi_value global, await_return;
+
+				status = napi_get_reference_value(env, func_await_safe->node_impl->global_ref, &global);
+
+				node_loader_impl_exception(env, status);
+
+				status = napi_call_function(env, global, function_await, 3, argv, &await_return);
+
+				node_loader_impl_exception(env, status);
+
+				/* Delete references references to wrapped objects */
+				status = napi_delete_reference(env, trampoline_ref);
+
+				node_loader_impl_exception(env, status);
+
+				/* Proccess the await return */
+				func_await_safe->ret = node_loader_impl_napi_to_value(func_await_safe->node_impl, env, func_await_safe->recv, await_return);
+
+				if (args_size > signature_args_size)
+				{
+					free(func_argv);
+				}
+			}
+		}
+	}
+
+	/* Close scope */
+	status = napi_close_handle_scope(env, handle_scope);
+
+	node_loader_impl_exception(env, status);
+}
+
+napi_value node_loader_impl_async_func_await_safe(napi_env env, napi_callback_info info)
+{
+	napi_value recv;
+	loader_impl_async_func_await_safe func_await_safe = NULL;
+
+	napi_status status = napi_get_cb_info(env, info, nullptr, nullptr, &recv, (void **)&func_await_safe);
+
+	node_loader_impl_exception(env, status);
+
+	/* Lock node implementation mutex */
+	uv_mutex_lock(&func_await_safe->node_impl->mutex);
+
+	/* Store function recv for reentrant calls */
+	func_await_safe->recv = recv;
+
+	/* Store environment for reentrant calls */
+	func_await_safe->node_impl->env = env;
+
+	/* Call to the implementation function */
+	node_loader_impl_func_await_safe(env, func_await_safe);
+
+	/* Clear environment */
+	// func_await_safe->node_impl->env = NULL;
+
+	/* Signal function await condition */
+	uv_cond_signal(&func_await_safe->node_impl->cond);
+
+	uv_mutex_unlock(&func_await_safe->node_impl->mutex);
+
+	return nullptr;
+}
+
+void node_loader_impl_func_destroy_safe(napi_env env, loader_impl_async_func_destroy_safe func_destroy_safe)
+{
+	uint32_t ref_count = 0;
+	napi_handle_scope handle_scope;
+
+	/* Create scope */
+	napi_status status = napi_open_handle_scope(env, &handle_scope);
+
+	node_loader_impl_exception(env, status);
+
+	/* Clear function persistent reference */
+	status = napi_reference_unref(env, func_destroy_safe->node_func->func_ref, &ref_count);
+
+	node_loader_impl_exception(env, status);
+
+	if (ref_count != 0)
+	{
+		/* TODO: Error handling */
+	}
+
+	status = napi_delete_reference(env, func_destroy_safe->node_func->func_ref);
+
+	node_loader_impl_exception(env, status);
+
+	/* Close scope */
+	status = napi_close_handle_scope(env, handle_scope);
+
+	node_loader_impl_exception(env, status);
+}
+
+napi_value node_loader_impl_async_func_destroy_safe(napi_env env, napi_callback_info info)
+{
+	loader_impl_async_func_destroy_safe func_destroy_safe = NULL;
+
+	napi_status status = napi_get_cb_info(env, info, nullptr, nullptr, nullptr, (void **)&func_destroy_safe);
+
+	node_loader_impl_exception(env, status);
+
+	/* Lock node implementation mutex */
+	uv_mutex_lock(&func_destroy_safe->node_impl->mutex);
+
+	/* Store environment for reentrant calls */
+	func_destroy_safe->node_impl->env = env;
+
+	/* Call to the implementation function */
+	node_loader_impl_func_destroy_safe(env, func_destroy_safe);
+
+	/* Clear environment */
+	// func_destroy_safe->node_impl->env = NULL;
+
+	/* Signal function destroy condition */
+	uv_cond_signal(&func_destroy_safe->node_impl->cond);
+
+	uv_mutex_unlock(&func_destroy_safe->node_impl->mutex);
+
+	return nullptr;
+}
+
+void node_loader_impl_future_await_safe(napi_env env, loader_impl_async_future_await_safe future_await_safe)
+{
+	static const char await_str[] = "await_future";
+	napi_value await_str_value;
+	napi_value function_table_object;
+	napi_value future_await;
+	bool result = false;
+	napi_value argv[2];
+	napi_handle_scope handle_scope;
+
+	/* Create scope */
+	napi_status status = napi_open_handle_scope(env, &handle_scope);
+
+	node_loader_impl_exception(env, status);
+
+	/* Get function table object from reference */
+	status = napi_get_reference_value(env, future_await_safe->node_impl->function_table_object_ref, &function_table_object);
+
+	node_loader_impl_exception(env, status);
+
+	/* Retrieve resolve function from object table */
+	status = napi_create_string_utf8(env, await_str, sizeof(await_str) - 1, &await_str_value);
+
+	node_loader_impl_exception(env, status);
+
+	status = napi_has_own_property(env, function_table_object, await_str_value, &result);
+
+	node_loader_impl_exception(env, status);
+
+	if (result == true)
+	{
+		napi_valuetype valuetype;
+
+		status = napi_get_named_property(env, function_table_object, await_str, &future_await);
+
+		node_loader_impl_exception(env, status);
+
+		status = napi_typeof(env, future_await, &valuetype);
+
+		node_loader_impl_exception(env, status);
+
+		if (valuetype != napi_function)
+		{
+			napi_throw_type_error(env, nullptr, "Invalid function await_future in function table object");
+		}
+		else
+		{
+			/* Allocate trampoline object */
+			loader_impl_async_func_await_trampoline trampoline = static_cast<loader_impl_async_func_await_trampoline>(malloc(sizeof(struct loader_impl_async_func_await_trampoline_type)));
+
+			if (trampoline != NULL)
+			{
+				napi_ref trampoline_ref;
+
+				/* Get function reference */
+				status = napi_get_reference_value(env, future_await_safe->node_future->promise_ref, &argv[0]);
+
+				node_loader_impl_exception(env, status);
+
+				/* Set trampoline object values */
+				trampoline->node_loader = future_await_safe->node_impl;
+				trampoline->resolve_trampoline = &node_loader_impl_async_func_resolve;
+				trampoline->reject_trampoline = &node_loader_impl_async_func_reject;
+				trampoline->resolve_callback = future_await_safe->resolve_callback;
+				trampoline->reject_callback = future_await_safe->reject_callback;
+				trampoline->context = future_await_safe->context;
+
+				/* Set the C trampoline object as JS wrapped object */
+				status = napi_create_object(env, &argv[1]);
+
+				node_loader_impl_exception(env, status);
+
+				status = napi_wrap(env, argv[1], static_cast<void *>(trampoline), &node_loader_impl_async_func_await_finalize, NULL, &trampoline_ref);
+
+				node_loader_impl_exception(env, status);
+
+				/* Call to function */
+				napi_value global, await_return;
+
+				status = napi_get_reference_value(env, future_await_safe->node_impl->global_ref, &global);
+
+				node_loader_impl_exception(env, status);
+
+				status = napi_call_function(env, global, future_await, 2, argv, &await_return);
+
+				node_loader_impl_exception(env, status);
+
+				/* Delete references references to wrapped objects */
+				status = napi_delete_reference(env, trampoline_ref);
+
+				node_loader_impl_exception(env, status);
+
+				/* Proccess the await return */
+				future_await_safe->ret = node_loader_impl_napi_to_value(future_await_safe->node_impl, env, future_await_safe->recv, await_return);
+			}
+		}
+	}
+
+	/* Close scope */
+	status = napi_close_handle_scope(env, handle_scope);
+
+	node_loader_impl_exception(env, status);
+}
+
+napi_value node_loader_impl_async_future_await_safe(napi_env env, napi_callback_info info)
+{
+	napi_value recv;
+	loader_impl_async_future_await_safe future_await_safe = NULL;
+
+	napi_status status = napi_get_cb_info(env, info, nullptr, nullptr, &recv, (void **)&future_await_safe);
+
+	node_loader_impl_exception(env, status);
+
+	/* Lock node implementation mutex */
+	uv_mutex_lock(&future_await_safe->node_impl->mutex);
+
+	/* Store function recv for reentrant calls */
+	future_await_safe->recv = recv;
+
+	/* Store environment for reentrant calls */
+	future_await_safe->node_impl->env = env;
+
+	/* Call to the implementation function */
+	node_loader_impl_future_await_safe(env, future_await_safe);
+
+	/* Clear environment */
+	// future_await_safe->node_impl->env = NULL;
+
+	/* Signal function await condition */
+	uv_cond_signal(&future_await_safe->node_impl->cond);
+
+	uv_mutex_unlock(&future_await_safe->node_impl->mutex);
+
+	return nullptr;
+}
+
+void node_loader_impl_future_delete_safe(napi_env env, loader_impl_async_future_delete_safe future_delete_safe)
+{
+	uint32_t ref_count = 0;
+	napi_handle_scope handle_scope;
+
+	/* Create scope */
+	napi_status status = napi_open_handle_scope(env, &handle_scope);
+
+	node_loader_impl_exception(env, status);
+
+	/* Clear promise reference */
+	status = napi_reference_unref(env, future_delete_safe->node_future->promise_ref, &ref_count);
+
+	node_loader_impl_exception(env, status);
+
+	if (ref_count != 0)
+	{
+		/* TODO: Error handling */
+	}
+
+	status = napi_delete_reference(env, future_delete_safe->node_future->promise_ref);
+
+	node_loader_impl_exception(env, status);
+
+	/* Close scope */
+	status = napi_close_handle_scope(env, handle_scope);
+
+	node_loader_impl_exception(env, status);
+}
+
+napi_value node_loader_impl_async_future_delete_safe(napi_env env, napi_callback_info info)
+{
+	loader_impl_async_future_delete_safe future_delete_safe = NULL;
+
+	napi_status status = napi_get_cb_info(env, info, nullptr, nullptr, nullptr, (void **)&future_delete_safe);
+
+	node_loader_impl_exception(env, status);
+
+	/* Lock node implementation mutex */
+	uv_mutex_lock(&future_delete_safe->node_impl->mutex);
+
+	/* Store environment for reentrant calls */
+	future_delete_safe->node_impl->env = env;
+
+	/* Call to the implementation function */
+	node_loader_impl_future_delete_safe(env, future_delete_safe);
+
+	/* Clear environment */
+	// future_delete_safe->node_impl->env = NULL;
+
+	/* Signal future delete condition */
+	uv_cond_signal(&future_delete_safe->node_impl->cond);
+
+	uv_mutex_unlock(&future_delete_safe->node_impl->mutex);
+
+	return nullptr;
+}
+
+void node_loader_impl_load_from_file_safe(napi_env env, loader_impl_async_load_from_file_safe load_from_file_safe)
+{
+	static const char load_from_file_str[] = "load_from_file";
+	napi_value function_table_object;
+	napi_value load_from_file_str_value;
+	bool result = false;
+	napi_handle_scope handle_scope;
+
+	/* Create scope */
+	napi_status status = napi_open_handle_scope(env, &handle_scope);
+
+	node_loader_impl_exception(env, status);
+
+	/* Get function table object from reference */
+	status = napi_get_reference_value(env, load_from_file_safe->node_impl->function_table_object_ref, &function_table_object);
+
+	node_loader_impl_exception(env, status);
+
+	/* Create function string */
+	status = napi_create_string_utf8(env, load_from_file_str, sizeof(load_from_file_str) - 1, &load_from_file_str_value);
+
+	node_loader_impl_exception(env, status);
+
+	/* Check if exists in the table */
+	status = napi_has_own_property(env, function_table_object, load_from_file_str_value, &result);
+
+	node_loader_impl_exception(env, status);
+
+	if (result == true)
+	{
+		napi_value function_trampoline_load_from_file;
+		napi_valuetype valuetype;
+		napi_value argv[1];
+
+		status = napi_get_named_property(env, function_table_object, load_from_file_str, &function_trampoline_load_from_file);
+
+		node_loader_impl_exception(env, status);
+
+		status = napi_typeof(env, function_trampoline_load_from_file, &valuetype);
+
+		node_loader_impl_exception(env, status);
+
+		if (valuetype != napi_function)
+		{
+			napi_throw_type_error(env, nullptr, "Invalid function load_from_file in function table object");
+		}
+
+		/* Define parameters */
+		status = napi_create_array_with_length(env, load_from_file_safe->size, &argv[0]);
+
+		node_loader_impl_exception(env, status);
+
+		for (size_t index = 0; index < load_from_file_safe->size; ++index)
+		{
+			napi_value path_str;
+
+			size_t length = strnlen(load_from_file_safe->paths[index], LOADER_NAMING_PATH_SIZE);
+
+			status = napi_create_string_utf8(env, load_from_file_safe->paths[index], length, &path_str);
+
+			node_loader_impl_exception(env, status);
+
+			status = napi_set_element(env, argv[0], (uint32_t)index, path_str);
+
+			node_loader_impl_exception(env, status);
+		}
+
+		/* Call to load from file function */
+		napi_value global, return_value;
+
+		status = napi_get_reference_value(env, load_from_file_safe->node_impl->global_ref, &global);
+
+		node_loader_impl_exception(env, status);
+
+		status = napi_call_function(env, global, function_trampoline_load_from_file, 1, argv, &return_value);
+
+		node_loader_impl_exception(env, status);
+
+		/* Check return value */
+		napi_valuetype return_valuetype;
+
+		status = napi_typeof(env, return_value, &return_valuetype);
+
+		node_loader_impl_exception(env, status);
+
+		if (return_valuetype != napi_null)
+		{
+			/* Make handle persistent */
+			status = napi_create_reference(env, return_value, 1, &load_from_file_safe->handle_ref);
+
+			node_loader_impl_exception(env, status);
+		}
+	}
+
+	/* Close scope */
+	status = napi_close_handle_scope(env, handle_scope);
+
+	node_loader_impl_exception(env, status);
+}
+
+napi_value node_loader_impl_async_load_from_file_safe(napi_env env, napi_callback_info info)
+{
+	loader_impl_async_load_from_file_safe load_from_file_safe = NULL;
+
+	napi_status status = napi_get_cb_info(env, info, nullptr, nullptr, nullptr, (void **)&load_from_file_safe);
+
+	node_loader_impl_exception(env, status);
+
+	/* Lock node implementation mutex */
+	uv_mutex_lock(&load_from_file_safe->node_impl->mutex);
+
+	/* Store environment for reentrant calls */
+	load_from_file_safe->node_impl->env = env;
+
+	/* Call to the implementation function */
+	node_loader_impl_load_from_file_safe(env, load_from_file_safe);
+
+	/* Clear environment */
+	// load_from_file_safe->node_impl->env = NULL;
+
+	/* Signal load from file condition */
+	uv_cond_signal(&load_from_file_safe->node_impl->cond);
+
+	uv_mutex_unlock(&load_from_file_safe->node_impl->mutex);
+
+	return nullptr;
+}
+
+void node_loader_impl_load_from_memory_safe(napi_env env, loader_impl_async_load_from_memory_safe load_from_memory_safe)
+{
+	static const char load_from_memory_str[] = "load_from_memory";
+	napi_value function_table_object;
+	napi_value load_from_memory_str_value;
+	bool result = false;
+	napi_handle_scope handle_scope;
+
+	/* Create scope */
+	napi_status status = napi_open_handle_scope(env, &handle_scope);
+
+	node_loader_impl_exception(env, status);
+
+	/* Get function table object from reference */
+	status = napi_get_reference_value(env, load_from_memory_safe->node_impl->function_table_object_ref, &function_table_object);
+
+	node_loader_impl_exception(env, status);
+
+	/* Create function string */
+	status = napi_create_string_utf8(env, load_from_memory_str, sizeof(load_from_memory_str) - 1, &load_from_memory_str_value);
+
+	node_loader_impl_exception(env, status);
+
+	/* Check if exists in the table */
+	status = napi_has_own_property(env, function_table_object, load_from_memory_str_value, &result);
+
+	node_loader_impl_exception(env, status);
+
+	if (result == true)
+	{
+		napi_value function_trampoline_load_from_memory;
+		napi_valuetype valuetype;
+		napi_value argv[3];
+
+		status = napi_get_named_property(env, function_table_object, load_from_memory_str, &function_trampoline_load_from_memory);
+
+		node_loader_impl_exception(env, status);
+
+		status = napi_typeof(env, function_trampoline_load_from_memory, &valuetype);
+
+		node_loader_impl_exception(env, status);
+
+		if (valuetype != napi_function)
+		{
+			napi_throw_type_error(env, nullptr, "Invalid function load_from_memory in function table object");
+		}
+
+		/* Define parameters */
+		status = napi_create_string_utf8(env, load_from_memory_safe->name, strlen(load_from_memory_safe->name), &argv[0]);
+
+		node_loader_impl_exception(env, status);
+
+		status = napi_create_string_utf8(env, load_from_memory_safe->buffer, load_from_memory_safe->size - 1, &argv[1]);
+
+		node_loader_impl_exception(env, status);
+
+		status = napi_create_object(env, &argv[2]);
+
+		node_loader_impl_exception(env, status);
+
+		/* Call to load from memory function */
+		napi_value global, return_value;
+
+		status = napi_get_reference_value(env, load_from_memory_safe->node_impl->global_ref, &global);
+
+		node_loader_impl_exception(env, status);
+
+		status = napi_call_function(env, global, function_trampoline_load_from_memory, 3, argv, &return_value);
+
+		node_loader_impl_exception(env, status);
+
+		/* Check return value */
+		napi_valuetype return_valuetype;
+
+		status = napi_typeof(env, return_value, &return_valuetype);
+
+		node_loader_impl_exception(env, status);
+
+		if (return_valuetype != napi_null)
+		{
+			/* Make handle persistent */
+			status = napi_create_reference(env, return_value, 1, &load_from_memory_safe->handle_ref);
+
+			node_loader_impl_exception(env, status);
+		}
+	}
+
+	/* Close scope */
+	status = napi_close_handle_scope(env, handle_scope);
+
+	node_loader_impl_exception(env, status);
+}
+
+napi_value node_loader_impl_async_load_from_memory_safe(napi_env env, napi_callback_info info)
+{
+	loader_impl_async_load_from_memory_safe load_from_memory_safe = NULL;
+
+	napi_status status = napi_get_cb_info(env, info, nullptr, nullptr, nullptr, (void **)&load_from_memory_safe);
+
+	node_loader_impl_exception(env, status);
+
+	/* Lock node implementation mutex */
+	uv_mutex_lock(&load_from_memory_safe->node_impl->mutex);
+
+	/* Store environment for reentrant calls */
+	load_from_memory_safe->node_impl->env = env;
+
+	/* Call to the implementation function */
+	node_loader_impl_load_from_memory_safe(env, load_from_memory_safe);
+
+	/* Clear environment */
+	// load_from_memory_safe->node_impl->env = NULL;
+
+	/* Signal load from memory condition */
+	uv_cond_signal(&load_from_memory_safe->node_impl->cond);
+
+	uv_mutex_unlock(&load_from_memory_safe->node_impl->mutex);
+
+	return nullptr;
+}
+
+void node_loader_impl_clear_safe(napi_env env, loader_impl_async_clear_safe clear_safe)
+{
+	static const char clear_str[] = "clear";
+	napi_value function_table_object;
+	napi_value clear_str_value;
+	bool result = false;
+	napi_handle_scope handle_scope;
+	uint32_t ref_count = 0;
+
+	/* Create scope */
+	napi_status status = napi_open_handle_scope(env, &handle_scope);
+
+	node_loader_impl_exception(env, status);
+	/* Get function table object from reference */
+	status = napi_get_reference_value(env, clear_safe->node_impl->function_table_object_ref, &function_table_object);
+
+	node_loader_impl_exception(env, status);
+
+	/* Create function string */
+	status = napi_create_string_utf8(env, clear_str, sizeof(clear_str) - 1, &clear_str_value);
+
+	node_loader_impl_exception(env, status);
+
+	/* Check if exists in the table */
+	status = napi_has_own_property(env, function_table_object, clear_str_value, &result);
+
+	node_loader_impl_exception(env, status);
+
+	if (result == true)
+	{
+		napi_value function_trampoline_clear;
+		napi_valuetype valuetype;
+		napi_value argv[1];
+
+		status = napi_get_named_property(env, function_table_object, clear_str, &function_trampoline_clear);
+
+		node_loader_impl_exception(env, status);
+
+		status = napi_typeof(env, function_trampoline_clear, &valuetype);
+
+		node_loader_impl_exception(env, status);
+
+		if (valuetype != napi_function)
+		{
+			napi_throw_type_error(env, nullptr, "Invalid function clear in function table object");
+		}
+
+		/* Define parameters */
+		status = napi_get_reference_value(env, clear_safe->handle_ref, &argv[0]);
+
+		node_loader_impl_exception(env, status);
+
+		/* Call to load from file function */
+		napi_value global, clear_return;
+
+		status = napi_get_reference_value(env, clear_safe->node_impl->global_ref, &global);
+
+		node_loader_impl_exception(env, status);
+
+		status = napi_call_function(env, global, function_trampoline_clear, 1, argv, &clear_return);
+
+		node_loader_impl_exception(env, status);
+	}
+
+	/* Clear handle persistent reference */
+	status = napi_reference_unref(env, clear_safe->handle_ref, &ref_count);
+
+	node_loader_impl_exception(env, status);
+
+	if (ref_count != 0)
+	{
+		/* TODO: Error handling */
+	}
+
+	status = napi_delete_reference(env, clear_safe->handle_ref);
+
+	node_loader_impl_exception(env, status);
+
+	/* Close scope */
+	status = napi_close_handle_scope(env, handle_scope);
+
+	node_loader_impl_exception(env, status);
+}
+
+napi_value node_loader_impl_async_clear_safe(napi_env env, napi_callback_info info)
+{
+	loader_impl_async_clear_safe clear_safe = NULL;
+
+	napi_status status = napi_get_cb_info(env, info, nullptr, nullptr, nullptr, (void **)&clear_safe);
+
+	node_loader_impl_exception(env, status);
+
+	/* Lock node implementation mutex */
+	uv_mutex_lock(&clear_safe->node_impl->mutex);
+
+	/* Store environment for reentrant calls */
+	clear_safe->node_impl->env = env;
+
+	/* Call to the implementation function */
+	node_loader_impl_clear_safe(env, clear_safe);
+
+	/* Clear environment */
+	// clear_safe->node_impl->env = NULL;
+
+	/* Signal clear condition */
+	uv_cond_signal(&clear_safe->node_impl->cond);
+
+	uv_mutex_unlock(&clear_safe->node_impl->mutex);
+
+	return nullptr;
+}
+
+value node_loader_impl_discover_function_safe(napi_env env, loader_impl_async_discover_function_safe discover_function_safe)
+{
+	static const char discover_function_str[] = "discover_function";
+	napi_value discover_function_str_value;
+	napi_value function_table_object;
+	bool result = false;
+	napi_handle_scope handle_scope;
+	value function_value = NULL;
+
+	/* Create scope */
+	napi_status status = napi_open_handle_scope(env, &handle_scope);
+
+	node_loader_impl_exception(env, status);
+
+	/* Get function table object from reference */
+	status = napi_get_reference_value(env, discover_function_safe->node_impl->function_table_object_ref, &function_table_object);
+
+	node_loader_impl_exception(env, status);
+
+	/* Create function string */
+	status = napi_create_string_utf8(env, discover_function_str, sizeof(discover_function_str) - 1, &discover_function_str_value);
+
+	node_loader_impl_exception(env, status);
+
+	/* Check if exists in the table */
+	status = napi_has_own_property(env, function_table_object, discover_function_str_value, &result);
+
+	node_loader_impl_exception(env, status);
+
+	if (result == true)
+	{
+		napi_value function_trampoline_discover;
+		napi_valuetype valuetype;
+		napi_value argv[1];
+
+		status = napi_get_named_property(env, function_table_object, discover_function_str, &function_trampoline_discover);
+
+		node_loader_impl_exception(env, status);
+
+		status = napi_typeof(env, function_trampoline_discover, &valuetype);
+
+		node_loader_impl_exception(env, status);
+
+		if (valuetype != napi_function)
+		{
+			napi_throw_type_error(env, nullptr, "Invalid function discover in function table object");
+		}
+
+		/* Define parameters */
+		argv[0] = discover_function_safe->func;
+
+		/* Call to load from file function */
+		napi_value global, function_descriptor;
+
+		status = napi_get_reference_value(env, discover_function_safe->node_impl->global_ref, &global);
+
+		node_loader_impl_exception(env, status);
+
+		status = napi_call_function(env, global, function_trampoline_discover, 1, argv, &function_descriptor);
+
+		node_loader_impl_exception(env, status);
+
+		/* Convert return value (discover object) to context */
+		napi_value func_name;
+		char *func_name_str = NULL;
+		bool has_name = false;
+
+		status = napi_has_named_property(env, function_descriptor, "name", &has_name);
+
+		node_loader_impl_exception(env, status);
+
+		/* Retrieve the function name if any */
+		if (has_name == true)
+		{
+			size_t func_name_length = 0;
+
+			status = napi_get_named_property(env, function_descriptor, "name", &func_name);
+
+			node_loader_impl_exception(env, status);
+
+			status = napi_get_value_string_utf8(env, func_name, NULL, 0, &func_name_length);
+
+			node_loader_impl_exception(env, status);
+
+			if (func_name_length > 0)
+			{
+				func_name_str = static_cast<char *>(malloc(sizeof(char) * (func_name_length + 1)));
+			}
+
+			/* Get function name */
+			status = napi_get_value_string_utf8(env, func_name, func_name_str, func_name_length + 1, &func_name_length);
+
+			node_loader_impl_exception(env, status);
+		}
+
+		/* Retrieve the function properties */
+		napi_value function_sig;
+		napi_value function_types;
+		napi_value function_ret;
+		napi_value function_is_async;
+		uint32_t function_sig_length;
+
+		/* Get function signature */
+		status = napi_get_named_property(env, function_descriptor, "signature", &function_sig);
+
+		node_loader_impl_exception(env, status);
+
+		/* Check function pointer type */
+		status = napi_typeof(env, function_sig, &valuetype);
+
+		node_loader_impl_exception(env, status);
+
+		if (valuetype != napi_object)
+		{
+			napi_throw_type_error(env, nullptr, "Invalid NodeJS signature");
+		}
+
+		/* Get signature length */
+		status = napi_get_array_length(env, function_sig, &function_sig_length);
+
+		node_loader_impl_exception(env, status);
+
+		/* Get function async */
+		status = napi_get_named_property(env, function_descriptor, "async", &function_is_async);
+
+		node_loader_impl_exception(env, status);
+
+		/* Check function async type */
+		status = napi_typeof(env, function_is_async, &valuetype);
+
+		node_loader_impl_exception(env, status);
+
+		if (valuetype != napi_boolean)
+		{
+			napi_throw_type_error(env, nullptr, "Invalid NodeJS async flag");
+		}
+
+		/* Optionally retrieve types if any in order to support typed supersets of JavaScript like TypeScript */
+		static const char types_str[] = "types";
+		bool has_types = false;
+
+		status = napi_has_named_property(env, function_descriptor, types_str, &has_types);
+
+		node_loader_impl_exception(env, status);
+
+		if (has_types == true)
+		{
+			status = napi_get_named_property(env, function_descriptor, types_str, &function_types);
+
+			node_loader_impl_exception(env, status);
+
+			/* Check types array type */
+			status = napi_typeof(env, function_types, &valuetype);
+
+			node_loader_impl_exception(env, status);
+
+			if (valuetype != napi_object)
+			{
+				napi_throw_type_error(env, nullptr, "Invalid NodeJS function types");
+			}
+		}
+
+		/* Optionally retrieve return value type if any in order to support typed supersets of JavaScript like TypeScript */
+		static const char ret_str[] = "ret";
+		bool has_ret = false;
+
+		status = napi_has_named_property(env, function_descriptor, ret_str, &has_ret);
+
+		node_loader_impl_exception(env, status);
+
+		if (has_ret == true)
+		{
+			status = napi_get_named_property(env, function_descriptor, ret_str, &function_ret);
+
+			node_loader_impl_exception(env, status);
+
+			/* Check return value type */
+			status = napi_typeof(env, function_ret, &valuetype);
+
+			node_loader_impl_exception(env, status);
+
+			if (valuetype != napi_string)
+			{
+				napi_throw_type_error(env, nullptr, "Invalid NodeJS return type");
+			}
+		}
+
+		/* Create node function */
+		loader_impl_node_function node_func = static_cast<loader_impl_node_function>(malloc(sizeof(struct loader_impl_node_function_type)));
+
+		/* Create reference to function pointer */
+		status = napi_create_reference(env, discover_function_safe->func, 1, &node_func->func_ref);
+
+		node_loader_impl_exception(env, status);
+
+		node_func->node_impl = discover_function_safe->node_impl;
+
+		/* Create function */
+		function f = function_create(func_name_str, (size_t)function_sig_length, node_func, &function_node_singleton);
+
+		if (f != NULL)
+		{
+			signature s = function_signature(f);
+			bool is_async = false;
+
+			/* Set function async */
+			status = napi_get_value_bool(env, function_is_async, &is_async);
+
+			node_loader_impl_exception(env, status);
+
+			function_async(f, is_async == true ? FUNCTION_ASYNC : FUNCTION_SYNC);
+
+			/* Set return value if any */
+			if (has_ret)
+			{
+				size_t return_type_length;
+				char *return_type_str = NULL;
+
+				/* Get return value string length */
+				status = napi_get_value_string_utf8(env, function_ret, NULL, 0, &return_type_length);
+
+				node_loader_impl_exception(env, status);
+
+				if (return_type_length > 0)
+				{
+					return_type_str = static_cast<char *>(malloc(sizeof(char) * (return_type_length + 1)));
+				}
+
+				if (return_type_str != NULL)
+				{
+					/* Get parameter name string */
+					status = napi_get_value_string_utf8(env, function_ret, return_type_str, return_type_length + 1, &return_type_length);
+
+					node_loader_impl_exception(env, status);
+
+					/* TODO: Implement return type with impl (may need an important refactor) */
+					signature_set_return(s, /*loader_impl_type(discover_function_safe->impl, return_type_str)*/ NULL);
+
+					free(return_type_str);
+				}
+			}
+
+			/* Set signature */
+			for (uint32_t arg_index = 0; arg_index < function_sig_length; ++arg_index)
+			{
+				napi_value parameter_name;
+				size_t parameter_name_length;
+				char *parameter_name_str = NULL;
+
+				/* Get signature parameter name */
+				status = napi_get_element(env, function_sig, arg_index, &parameter_name);
+
+				node_loader_impl_exception(env, status);
+
+				/* Get parameter name string length */
+				status = napi_get_value_string_utf8(env, parameter_name, NULL, 0, &parameter_name_length);
+
+				node_loader_impl_exception(env, status);
+
+				if (parameter_name_length > 0)
+				{
+					parameter_name_str = static_cast<char *>(malloc(sizeof(char) * (parameter_name_length + 1)));
+				}
+
+				/* Get parameter name string */
+				status = napi_get_value_string_utf8(env, parameter_name, parameter_name_str, parameter_name_length + 1, &parameter_name_length);
+
+				node_loader_impl_exception(env, status);
+
+				/* Check if type info is available */
+				if (has_types)
+				{
+					napi_value parameter_type;
+					size_t parameter_type_length;
+					char *parameter_type_str = NULL;
+
+					/* Get signature parameter type */
+					status = napi_get_element(env, function_types, arg_index, &parameter_type);
+
+					node_loader_impl_exception(env, status);
+
+					/* Get parameter type string length */
+					status = napi_get_value_string_utf8(env, parameter_type, NULL, 0, &parameter_type_length);
+
+					node_loader_impl_exception(env, status);
+
+					if (parameter_type_length > 0)
+					{
+						parameter_type_str = static_cast<char *>(malloc(sizeof(char) * (parameter_type_length + 1)));
+					}
+
+					/* Get parameter type string */
+					status = napi_get_value_string_utf8(env, parameter_type, parameter_type_str, parameter_type_length + 1, &parameter_type_length);
+
+					node_loader_impl_exception(env, status);
+
+					/* TODO: Implement parameter type with impl (may need an important refactor) */
+					signature_set(s, (size_t)arg_index, parameter_name_str, /*loader_impl_type(discover_function_safe->impl, parameter_type_str)*/ NULL);
+
+					if (parameter_type_str != NULL)
+					{
+						free(parameter_type_str);
+					}
+				}
+				else
+				{
+					signature_set(s, (size_t)arg_index, parameter_name_str, NULL);
+				}
+
+				if (parameter_name_str != NULL)
+				{
+					free(parameter_name_str);
+				}
+			}
+
+			/* Create value with the function */
+			function_value = value_create_function(f);
+		}
+		else
+		{
+			free(node_func);
+		}
+
+		if (func_name_str != NULL)
+		{
+			free(func_name_str);
+		}
+	}
+
+	/* Close scope */
+	status = napi_close_handle_scope(env, handle_scope);
+
+	node_loader_impl_exception(env, status);
+
+	return function_value;
+}
+
+void node_loader_impl_discover_safe(napi_env env, loader_impl_async_discover_safe discover_safe)
+{
+	static const char discover_str[] = "discover";
+	napi_value function_table_object;
+	napi_value discover_str_value;
+	bool result = false;
+	napi_handle_scope handle_scope;
+
+	/* Create scope */
+	napi_status status = napi_open_handle_scope(env, &handle_scope);
+
+	node_loader_impl_exception(env, status);
+
+	/* Get function table object from reference */
+	status = napi_get_reference_value(env, discover_safe->node_impl->function_table_object_ref, &function_table_object);
+
+	node_loader_impl_exception(env, status);
+
+	/* Create function string */
+	status = napi_create_string_utf8(env, discover_str, sizeof(discover_str) - 1, &discover_str_value);
+
+	node_loader_impl_exception(env, status);
+
+	/* Check if exists in the table */
+	status = napi_has_own_property(env, function_table_object, discover_str_value, &result);
+
+	node_loader_impl_exception(env, status);
+
+	if (result == true)
+	{
+		napi_value function_trampoline_discover;
+		napi_valuetype valuetype;
+		napi_value argv[1];
+
+		status = napi_get_named_property(env, function_table_object, discover_str, &function_trampoline_discover);
+
+		node_loader_impl_exception(env, status);
+
+		status = napi_typeof(env, function_trampoline_discover, &valuetype);
+
+		node_loader_impl_exception(env, status);
+
+		if (valuetype != napi_function)
+		{
+			napi_throw_type_error(env, nullptr, "Invalid function discover in function table object");
+		}
+
+		/* Define parameters */
+		status = napi_get_reference_value(env, discover_safe->handle_ref, &argv[0]);
+
+		node_loader_impl_exception(env, status);
+
+		/* Call to load from file function */
+		napi_value global, discover_map;
+
+		status = napi_get_reference_value(env, discover_safe->node_impl->global_ref, &global);
+
+		node_loader_impl_exception(env, status);
+
+		status = napi_call_function(env, global, function_trampoline_discover, 1, argv, &discover_map);
+
+		node_loader_impl_exception(env, status);
+
+		/* Convert return value (discover object) to context */
+		napi_value func_names;
+		uint32_t func_names_length;
+
+		status = napi_get_property_names(env, discover_map, &func_names);
+
+		node_loader_impl_exception(env, status);
+
+		status = napi_get_array_length(env, func_names, &func_names_length);
+
+		node_loader_impl_exception(env, status);
+
+		for (uint32_t index = 0; index < func_names_length; ++index)
+		{
+			napi_value func_name;
+			size_t func_name_length;
+			char *func_name_str = NULL;
+
+			status = napi_get_element(env, func_names, index, &func_name);
+
+			node_loader_impl_exception(env, status);
+
+			status = napi_get_value_string_utf8(env, func_name, NULL, 0, &func_name_length);
+
+			node_loader_impl_exception(env, status);
+
+			if (func_name_length > 0)
+			{
+				func_name_str = static_cast<char *>(malloc(sizeof(char) * (func_name_length + 1)));
+			}
+
+			if (func_name_str != NULL)
+			{
+				napi_value function_descriptor;
+				napi_value function_ptr;
+				napi_value function_sig;
+				napi_value function_types;
+				napi_value function_ret;
+				napi_value function_is_async;
+				uint32_t function_sig_length;
+
+				/* Get function name */
+				status = napi_get_value_string_utf8(env, func_name, func_name_str, func_name_length + 1, &func_name_length);
+
+				node_loader_impl_exception(env, status);
+
+				/* Get function descriptor */
+				status = napi_get_named_property(env, discover_map, func_name_str, &function_descriptor);
+
+				node_loader_impl_exception(env, status);
+
+				/* Get function pointer */
+				status = napi_get_named_property(env, function_descriptor, "ptr", &function_ptr);
+
+				node_loader_impl_exception(env, status);
+
+				/* Check function pointer type */
+				status = napi_typeof(env, function_ptr, &valuetype);
+
+				node_loader_impl_exception(env, status);
+
+				if (valuetype != napi_function)
+				{
+					napi_throw_type_error(env, nullptr, "Invalid NodeJS function");
+				}
+
+				/* Get function signature */
+				status = napi_get_named_property(env, function_descriptor, "signature", &function_sig);
+
+				node_loader_impl_exception(env, status);
+
+				/* Check function pointer type */
+				status = napi_typeof(env, function_sig, &valuetype);
+
+				node_loader_impl_exception(env, status);
+
+				if (valuetype != napi_object)
+				{
+					napi_throw_type_error(env, nullptr, "Invalid NodeJS signature");
+				}
+
+				/* Get signature length */
+				status = napi_get_array_length(env, function_sig, &function_sig_length);
+
+				node_loader_impl_exception(env, status);
+
+				/* Get function async */
+				status = napi_get_named_property(env, function_descriptor, "async", &function_is_async);
+
+				node_loader_impl_exception(env, status);
+
+				/* Check function async type */
+				status = napi_typeof(env, function_is_async, &valuetype);
+
+				node_loader_impl_exception(env, status);
+
+				if (valuetype != napi_boolean)
+				{
+					napi_throw_type_error(env, nullptr, "Invalid NodeJS async flag");
+				}
+
+				/* Optionally retrieve types if any in order to support typed supersets of JavaScript like TypeScript */
+				static const char types_str[] = "types";
+				bool has_types = false;
+
+				status = napi_has_named_property(env, function_descriptor, types_str, &has_types);
+
+				node_loader_impl_exception(env, status);
+
+				if (has_types == true)
+				{
+					status = napi_get_named_property(env, function_descriptor, types_str, &function_types);
+
+					node_loader_impl_exception(env, status);
+
+					/* Check types array type */
+					status = napi_typeof(env, function_types, &valuetype);
+
+					node_loader_impl_exception(env, status);
+
+					if (valuetype != napi_object)
+					{
+						napi_throw_type_error(env, nullptr, "Invalid NodeJS function types");
+					}
+				}
+
+				/* Optionally retrieve return value type if any in order to support typed supersets of JavaScript like TypeScript */
+				static const char ret_str[] = "ret";
+				bool has_ret = false;
+
+				status = napi_has_named_property(env, function_descriptor, ret_str, &has_ret);
+
+				node_loader_impl_exception(env, status);
+
+				if (has_ret == true)
+				{
+					status = napi_get_named_property(env, function_descriptor, ret_str, &function_ret);
+
+					node_loader_impl_exception(env, status);
+
+					/* Check return value type */
+					status = napi_typeof(env, function_ret, &valuetype);
+
+					node_loader_impl_exception(env, status);
+
+					if (valuetype != napi_string)
+					{
+						napi_throw_type_error(env, nullptr, "Invalid NodeJS return type");
+					}
+				}
+
+				/* Create node function */
+				loader_impl_node_function node_func = static_cast<loader_impl_node_function>(malloc(sizeof(struct loader_impl_node_function_type)));
+
+				/* Create reference to function pointer */
+				status = napi_create_reference(env, function_ptr, 1, &node_func->func_ref);
+
+				node_loader_impl_exception(env, status);
+
+				node_func->node_impl = discover_safe->node_impl;
+
+				/* Create function */
+				function f = function_create(func_name_str, (size_t)function_sig_length, node_func, &function_node_singleton);
+
+				if (f != NULL)
+				{
+					signature s = function_signature(f);
+					scope sp = context_scope(discover_safe->ctx);
+					bool is_async = false;
+
+					/* Set function async */
+					status = napi_get_value_bool(env, function_is_async, &is_async);
+
+					node_loader_impl_exception(env, status);
+
+					function_async(f, is_async == true ? FUNCTION_ASYNC : FUNCTION_SYNC);
+
+					/* Set return value if any */
+					if (has_ret)
+					{
+						size_t return_type_length;
+						char *return_type_str = NULL;
+
+						/* Get return value string length */
+						status = napi_get_value_string_utf8(env, function_ret, NULL, 0, &return_type_length);
+
+						node_loader_impl_exception(env, status);
+
+						if (return_type_length > 0)
+						{
+							return_type_str = static_cast<char *>(malloc(sizeof(char) * (return_type_length + 1)));
+						}
+
+						if (return_type_str != NULL)
+						{
+							/* Get parameter name string */
+							status = napi_get_value_string_utf8(env, function_ret, return_type_str, return_type_length + 1, &return_type_length);
+
+							node_loader_impl_exception(env, status);
+
+							signature_set_return(s, loader_impl_type(discover_safe->impl, return_type_str));
+
+							free(return_type_str);
+						}
+					}
+
+					/* Set signature */
+					for (uint32_t arg_index = 0; arg_index < function_sig_length; ++arg_index)
+					{
+						napi_value parameter_name;
+						size_t parameter_name_length;
+						char *parameter_name_str = NULL;
+
+						/* Get signature parameter name */
+						status = napi_get_element(env, function_sig, arg_index, &parameter_name);
+
+						node_loader_impl_exception(env, status);
+
+						/* Get parameter name string length */
+						status = napi_get_value_string_utf8(env, parameter_name, NULL, 0, &parameter_name_length);
+
+						node_loader_impl_exception(env, status);
+
+						if (parameter_name_length > 0)
+						{
+							parameter_name_str = static_cast<char *>(malloc(sizeof(char) * (parameter_name_length + 1)));
+						}
+
+						/* Get parameter name string */
+						status = napi_get_value_string_utf8(env, parameter_name, parameter_name_str, parameter_name_length + 1, &parameter_name_length);
+
+						node_loader_impl_exception(env, status);
+
+						/* Check if type info is available */
+						if (has_types)
+						{
+							napi_value parameter_type;
+							size_t parameter_type_length;
+							char *parameter_type_str = NULL;
+
+							/* Get signature parameter type */
+							status = napi_get_element(env, function_types, arg_index, &parameter_type);
+
+							node_loader_impl_exception(env, status);
+
+							/* Get parameter type string length */
+							status = napi_get_value_string_utf8(env, parameter_type, NULL, 0, &parameter_type_length);
+
+							node_loader_impl_exception(env, status);
+
+							if (parameter_type_length > 0)
+							{
+								parameter_type_str = static_cast<char *>(malloc(sizeof(char) * (parameter_type_length + 1)));
+							}
+
+							/* Get parameter type string */
+							status = napi_get_value_string_utf8(env, parameter_type, parameter_type_str, parameter_type_length + 1, &parameter_type_length);
+
+							node_loader_impl_exception(env, status);
+
+							signature_set(s, (size_t)arg_index, parameter_name_str, loader_impl_type(discover_safe->impl, parameter_type_str));
+
+							if (parameter_type_str != NULL)
+							{
+								free(parameter_type_str);
+							}
+						}
+						else
+						{
+							signature_set(s, (size_t)arg_index, parameter_name_str, NULL);
+						}
+
+						if (parameter_name_str != NULL)
+						{
+							free(parameter_name_str);
+						}
+					}
+
+					scope_define(sp, function_name(f), value_create_function(f));
+				}
+				else
+				{
+					free(node_func);
+				}
+
+				free(func_name_str);
+			}
+		}
+	}
+
+	/* Close scope */
+	status = napi_close_handle_scope(env, handle_scope);
+
+	node_loader_impl_exception(env, status);
+}
+
+napi_value node_loader_impl_async_discover_safe(napi_env env, napi_callback_info info)
+{
+	loader_impl_async_discover_safe discover_safe = NULL;
+
+	napi_status status = napi_get_cb_info(env, info, nullptr, nullptr, nullptr, (void **)&discover_safe);
+
+	node_loader_impl_exception(env, status);
+
+	/* Lock node implementation mutex */
+	uv_mutex_lock(&discover_safe->node_impl->mutex);
+
+	/* Store environment for reentrant calls */
+	discover_safe->node_impl->env = env;
+
+	/* Call to the implementation function */
+	node_loader_impl_discover_safe(env, discover_safe);
+
+	/* Clear environment */
+	// discover_safe->node_impl->env = NULL;
+
+	/* Signal discover condition */
+	uv_cond_signal(&discover_safe->node_impl->cond);
+
+	uv_mutex_unlock(&discover_safe->node_impl->mutex);
+
+	return nullptr;
+}
+
+template <typename T>
+void node_loader_impl_thread_safe_function_initialize(napi_env env,
+	const char name[], size_t size, napi_value (*callback)(napi_env, napi_callback_info), T **data,
+	napi_value *ptr, napi_threadsafe_function *threadsafe_function)
+{
+	napi_status status;
+
+	/* Create func call function */
+	*data = new T();
+
+	/* Initialize call safe function with context */
+	status = napi_create_function(env, NULL, 0, callback, static_cast<void *>(*data), ptr);
+
+	node_loader_impl_exception(env, status);
+
+	/* Create call safe function */
+	napi_value threadsafe_func_name;
+
+	status = napi_create_string_utf8(env, name, size, &threadsafe_func_name);
+
+	node_loader_impl_exception(env, status);
+
+	// TODO: Does this number must be equivalent to the number of the threads of NodeJS?
+	unsigned int processor_count = std::thread::hardware_concurrency();
+
+	status = napi_create_threadsafe_function(env, *ptr,
+		nullptr, threadsafe_func_name,
+		0, processor_count,
+		nullptr, nullptr,
+		nullptr, nullptr,
+		threadsafe_function);
+
+	node_loader_impl_exception(env, status);
+}
+
+template <typename T>
+void node_loader_impl_thread_safe_function_destroy(napi_env env,
+	T **data, napi_threadsafe_function *threadsafe_function)
+{
+	/* Release aborting the thread safe function */
+	napi_status status = napi_release_threadsafe_function(*threadsafe_function, napi_tsfn_abort);
+
+	node_loader_impl_exception(env, status);
+
+	/* Clear safe arguments */
+	delete *data;
+}
+
+void *node_loader_impl_register(void *node_impl_ptr, void *env_ptr, void *function_table_object_ptr)
+{
+	loader_impl_node node_impl = static_cast<loader_impl_node>(node_impl_ptr);
+	napi_env env;
+	napi_value function_table_object;
+	napi_value global;
+	napi_status status;
+
+	/* Lock node implementation mutex */
+	uv_mutex_lock(&node_impl->mutex);
+
+	/* Retrieve the js thread id */
+	node_impl->js_thread_id = std::this_thread::get_id();
+
+	/* Initialize request for destroying */
+	node_impl->requested_destroy.store(false);
+
+	/* Obtain environment and function table */
+	env = static_cast<napi_env>(env_ptr);
+	function_table_object = static_cast<napi_value>(function_table_object_ptr);
+
+	/* Make global object persistent */
+	status = napi_get_global(env, &global);
+
+	node_loader_impl_exception(env, status);
+
+	status = napi_create_reference(env, global, 1, &node_impl->global_ref);
+
+	node_loader_impl_exception(env, status);
+
+	/* Make function table object persistent */
+	status = napi_create_reference(env, function_table_object, 1, &node_impl->function_table_object_ref);
+
+	node_loader_impl_exception(env, status);
+
+	/* Initialize thread safe functions */
+	{
+		/* Safe initialize */
+		{
+			static const char threadsafe_func_name_str[] = "node_loader_impl_async_initialize_safe";
+
+			node_loader_impl_thread_safe_function_initialize<loader_impl_async_initialize_safe_type>(
+				env,
+				threadsafe_func_name_str, sizeof(threadsafe_func_name_str),
+				&node_loader_impl_async_initialize_safe,
+				(loader_impl_async_initialize_safe_type **)(&node_impl->initialize_safe),
+				&node_impl->initialize_safe_ptr,
+				&node_impl->threadsafe_initialize);
+		}
+
+		/* Safe load from file */
+		{
+			static const char threadsafe_func_name_str[] = "node_loader_impl_async_load_from_file_safe";
+
+			node_loader_impl_thread_safe_function_initialize<loader_impl_async_load_from_file_safe_type>(
+				env,
+				threadsafe_func_name_str, sizeof(threadsafe_func_name_str),
+				&node_loader_impl_async_load_from_file_safe,
+				(loader_impl_async_load_from_file_safe_type **)(&node_impl->load_from_file_safe),
+				&node_impl->load_from_file_safe_ptr,
+				&node_impl->threadsafe_load_from_file);
+		}
+
+		/* Safe load from memory */
+		{
+			static const char threadsafe_func_name_str[] = "node_loader_impl_async_load_from_memory_safe";
+
+			node_loader_impl_thread_safe_function_initialize<loader_impl_async_load_from_memory_safe_type>(
+				env,
+				threadsafe_func_name_str, sizeof(threadsafe_func_name_str),
+				&node_loader_impl_async_load_from_memory_safe,
+				(loader_impl_async_load_from_memory_safe_type **)(&node_impl->load_from_memory_safe),
+				&node_impl->load_from_memory_safe_ptr,
+				&node_impl->threadsafe_load_from_memory);
+		}
+
+		/* Safe clear */
+		{
+			static const char threadsafe_func_name_str[] = "node_loader_impl_async_clear_safe";
+
+			node_loader_impl_thread_safe_function_initialize<loader_impl_async_clear_safe_type>(
+				env,
+				threadsafe_func_name_str, sizeof(threadsafe_func_name_str),
+				&node_loader_impl_async_clear_safe,
+				(loader_impl_async_clear_safe_type **)(&node_impl->clear_safe),
+				&node_impl->clear_safe_ptr,
+				&node_impl->threadsafe_clear);
+		}
+
+		/* Safe discover */
+		{
+			static const char threadsafe_func_name_str[] = "node_loader_impl_async_discover_safe";
+
+			node_loader_impl_thread_safe_function_initialize<loader_impl_async_discover_safe_type>(
+				env,
+				threadsafe_func_name_str, sizeof(threadsafe_func_name_str),
+				&node_loader_impl_async_discover_safe,
+				(loader_impl_async_discover_safe_type **)(&node_impl->discover_safe),
+				&node_impl->discover_safe_ptr,
+				&node_impl->threadsafe_discover);
+		}
+
+		/* Safe function call */
+		{
+			static const char threadsafe_func_name_str[] = "node_loader_impl_async_func_call_safe";
+
+			node_loader_impl_thread_safe_function_initialize<loader_impl_async_func_call_safe_type>(
+				env,
+				threadsafe_func_name_str, sizeof(threadsafe_func_name_str),
+				&node_loader_impl_async_func_call_safe,
+				(loader_impl_async_func_call_safe_type **)(&node_impl->func_call_safe),
+				&node_impl->func_call_safe_ptr,
+				&node_impl->threadsafe_func_call);
+		}
+
+		/* Safe function await */
+		{
+			static const char threadsafe_func_name_str[] = "node_loader_impl_async_func_await_safe";
+
+			node_loader_impl_thread_safe_function_initialize<loader_impl_async_func_await_safe_type>(
+				env,
+				threadsafe_func_name_str, sizeof(threadsafe_func_name_str),
+				&node_loader_impl_async_func_await_safe,
+				(loader_impl_async_func_await_safe_type **)(&node_impl->func_await_safe),
+				&node_impl->func_await_safe_ptr,
+				&node_impl->threadsafe_func_await);
+		}
+
+		/* Safe function destroy */
+		{
+			static const char threadsafe_func_name_str[] = "node_loader_impl_async_func_destroy_safe";
+
+			node_loader_impl_thread_safe_function_initialize<loader_impl_async_func_destroy_safe_type>(
+				env,
+				threadsafe_func_name_str, sizeof(threadsafe_func_name_str),
+				&node_loader_impl_async_func_destroy_safe,
+				(loader_impl_async_func_destroy_safe_type **)(&node_impl->func_destroy_safe),
+				&node_impl->func_destroy_safe_ptr,
+				&node_impl->threadsafe_func_destroy);
+		}
+
+		/* Safe future await */
+		{
+			static const char threadsafe_func_name_str[] = "node_loader_impl_async_future_await_safe";
+
+			node_loader_impl_thread_safe_function_initialize<loader_impl_async_future_await_safe_type>(
+				env,
+				threadsafe_func_name_str, sizeof(threadsafe_func_name_str),
+				&node_loader_impl_async_future_await_safe,
+				(loader_impl_async_future_await_safe_type **)(&node_impl->future_await_safe),
+				&node_impl->future_await_safe_ptr,
+				&node_impl->threadsafe_future_await);
+		}
+
+		/* Safe future delete */
+		{
+			static const char threadsafe_func_name_str[] = "node_loader_impl_async_future_delete_safe";
+
+			node_loader_impl_thread_safe_function_initialize<loader_impl_async_future_delete_safe_type>(
+				env,
+				threadsafe_func_name_str, sizeof(threadsafe_func_name_str),
+				&node_loader_impl_async_future_delete_safe,
+				(loader_impl_async_future_delete_safe_type **)(&node_impl->future_delete_safe),
+				&node_impl->future_delete_safe_ptr,
+				&node_impl->threadsafe_future_delete);
+		}
+
+		/* Safe destroy */
+		{
+			static const char threadsafe_func_name_str[] = "node_loader_impl_async_destroy_safe";
+
+			node_loader_impl_thread_safe_function_initialize<loader_impl_async_destroy_safe_type>(
+				env,
+				threadsafe_func_name_str, sizeof(threadsafe_func_name_str),
+				&node_loader_impl_async_destroy_safe,
+				(loader_impl_async_destroy_safe_type **)(&node_impl->destroy_safe),
+				&node_impl->destroy_safe_ptr,
+				&node_impl->threadsafe_destroy);
+		}
+	}
+
+/* Run test function, this one can be called without thread safe mechanism */
+/* because it is run already in the correct V8 thread */
+#if (!defined(NDEBUG) || defined(DEBUG) || defined(_DEBUG) || defined(__DEBUG) || defined(__DEBUG__))
+	{
+		static const char test_str[] = "test";
+		napi_value test_str_value;
+
+		bool result = false;
+
+		/* Retrieve test function from object table */
+		status = napi_create_string_utf8(env, test_str, sizeof(test_str) - 1, &test_str_value);
+
+		node_loader_impl_exception(env, status);
+
+		status = napi_has_own_property(env, function_table_object, test_str_value, &result);
+
+		node_loader_impl_exception(env, status);
+
+		if (result == true)
+		{
+			napi_value function_trampoline_test;
+			napi_valuetype valuetype;
+
+			status = napi_get_named_property(env, function_table_object, test_str, &function_trampoline_test);
+
+			node_loader_impl_exception(env, status);
+
+			status = napi_typeof(env, function_trampoline_test, &valuetype);
+
+			node_loader_impl_exception(env, status);
+
+			if (valuetype != napi_function)
+			{
+				napi_throw_type_error(env, nullptr, "Invalid function test in function table object");
+			}
+
+			/* Call to test function */
+			napi_value return_value;
+
+			status = napi_call_function(env, global, function_trampoline_test, 0, nullptr, &return_value);
+
+			node_loader_impl_exception(env, status);
+		}
+	}
+#endif
+
+	/* Signal start condition */
+	uv_cond_signal(&node_impl->cond);
+
+	uv_mutex_unlock(&node_impl->mutex);
+
+	/* TODO: Return */
+	return NULL;
+}
+
+void node_loader_impl_thread(void *data)
+{
+	loader_impl_thread thread_data = static_cast<loader_impl_thread>(data);
+	loader_impl_node node_impl = thread_data->node_impl;
+	configuration config = thread_data->config;
+
+	/* Lock node implementation mutex */
+	uv_mutex_lock(&node_impl->mutex);
+
+	/* TODO: Reimplement from here to ... */
+
+	const size_t path_max_length = NODE_LOADER_IMPL_PATH_SIZE;
+	node_impl_path exe_path_str = { 0 };
+	size_t exe_path_str_size = 0, exe_path_str_offset = 0;
+
+#if defined(WIN32) || defined(_WIN32)
+	unsigned int length = GetModuleFileName(NULL, exe_path_str, path_max_length);
+#else
+	ssize_t length = readlink("/proc/self/exe", exe_path_str, path_max_length);
+#endif
+
+	size_t iterator;
+
+	if (length == -1 || length == path_max_length)
+	{
+		/* Report error (TODO: Implement it with thread safe logs) */
+		node_impl->error_message = "Node loader register invalid working directory path";
+
+		/* TODO: Make logs thread safe */
+		/* log_write("metacall", LOG_LEVEL_ERROR, "node loader register invalid working directory path (%s)", exe_path_str); */
+
+		/* Signal start condition */
+		uv_cond_signal(&node_impl->cond);
+
+		/* Unlock node implementation mutex */
+		uv_mutex_unlock(&node_impl->mutex);
+
+		return;
+	}
+
+	for (iterator = 0; iterator <= (size_t)length; ++iterator)
+	{
+#if defined(WIN32) || defined(_WIN32)
+		if (exe_path_str[iterator] == '\\')
+#else
+		if (exe_path_str[iterator] == '/')
+#endif
+		{
+			exe_path_str_offset = iterator + 1;
+		}
+	}
+
+	exe_path_str_size = (size_t)length - exe_path_str_offset + 1;
+
+	/* Get the boostrap path */
+	static const char bootstrap_file_str[] = "bootstrap.js";
+	node_impl_path bootstrap_path_str = { 0 };
+	size_t bootstrap_path_str_size = 0;
+
+	if (node_loader_impl_bootstrap_path(bootstrap_file_str, config, bootstrap_path_str, &bootstrap_path_str_size) != 0)
+	{
+		/* Report error (TODO: Implement it with thread safe logs) */
+		node_impl->error_message = "LOADER_LIBRARY_PATH not defined, bootstrap.js cannot be found";
+
+		/* Signal start condition */
+		uv_cond_signal(&node_impl->cond);
+
+		/* Unlock node implementation mutex */
+		uv_mutex_unlock(&node_impl->mutex);
+
+		return;
+	}
+
+	/* Get node impl pointer */
+	char *node_impl_ptr_str;
+	size_t node_impl_ptr_str_size;
+
+	ssize_t node_impl_ptr_length = snprintf(NULL, 0, "%p", (void *)node_impl);
+
+	if (node_impl_ptr_length <= 0)
+	{
+		/* Report error (TODO: Implement it with thread safe logs) */
+		node_impl->error_message = "Invalid node impl pointer length in NodeJS thread";
+
+		/* Signal start condition */
+		uv_cond_signal(&node_impl->cond);
+
+		/* Unlock node implementation mutex */
+		uv_mutex_unlock(&node_impl->mutex);
+
+		return;
+	}
+
+	node_impl_ptr_str_size = (size_t)node_impl_ptr_length + 1;
+
+	node_impl_ptr_str = static_cast<char *>(malloc(sizeof(char) * node_impl_ptr_str_size));
+
+	if (node_impl_ptr_str == NULL)
+	{
+		/* Report error (TODO: Implement it with thread safe logs) */
+		node_impl->error_message = "Invalid node impl pointer initialization in NodeJS thread";
+
+		/* Signal start condition */
+		uv_cond_signal(&node_impl->cond);
+
+		/* Unlock node implementation mutex */
+		uv_mutex_unlock(&node_impl->mutex);
+
+		return;
+	}
+
+	snprintf(node_impl_ptr_str, node_impl_ptr_str_size, "%p", (void *)node_impl);
+
+	/* Get register pointer */
+	char *register_ptr_str;
+	size_t register_ptr_str_size;
+
+	ssize_t register_ptr_length = snprintf(NULL, 0, "%p", (void *)&node_loader_impl_register);
+
+	if (register_ptr_length <= 0)
+	{
+		/* Report error (TODO: Implement it with thread safe logs) */
+		node_impl->error_message = "Invalid register pointer length in NodeJS thread";
+
+		/* Signal start condition */
+		uv_cond_signal(&node_impl->cond);
+
+		/* Unlock node implementation mutex */
+		uv_mutex_unlock(&node_impl->mutex);
+
+		return;
+	}
+
+	register_ptr_str_size = (size_t)register_ptr_length + 1;
+
+	register_ptr_str = static_cast<char *>(malloc(sizeof(char) * register_ptr_str_size));
+
+	if (register_ptr_str == NULL)
+	{
+		free(node_impl_ptr_str);
+
+		/* Report error (TODO: Implement it with thread safe logs) */
+		node_impl->error_message = "Invalid register pointer initialization in NodeJS thread";
+
+		/* Signal start condition */
+		uv_cond_signal(&node_impl->cond);
+
+		/* Unlock node implementation mutex */
+		uv_mutex_unlock(&node_impl->mutex);
+
+		return;
+	}
+
+	snprintf(register_ptr_str, register_ptr_str_size, "%p", (void *)&node_loader_impl_register);
+
+	/* Define argv_str contigously allocated with: executable name, bootstrap file, node impl pointer and register pointer */
+	size_t argv_str_size = exe_path_str_size + bootstrap_path_str_size + node_impl_ptr_str_size + register_ptr_str_size;
+	char *argv_str = static_cast<char *>(malloc(sizeof(char) * argv_str_size));
+
+	if (argv_str == NULL)
+	{
+		free(node_impl_ptr_str);
+		free(register_ptr_str);
+
+		/* Report error (TODO: Implement it with thread safe logs) */
+		node_impl->error_message = "Invalid argv initialization in NodeJS thread";
+
+		/* Signal start condition */
+		uv_cond_signal(&node_impl->cond);
+
+		/* Unlock node implementation mutex */
+		uv_mutex_unlock(&node_impl->mutex);
+
+		return;
+	}
+
+	/* Initialize the argv string memory */
+	memset(argv_str, 0, sizeof(char) * argv_str_size);
+
+	memcpy(&argv_str[0], &exe_path_str[exe_path_str_offset], exe_path_str_size);
+	memcpy(&argv_str[exe_path_str_size], bootstrap_path_str, bootstrap_path_str_size);
+	memcpy(&argv_str[exe_path_str_size + bootstrap_path_str_size], node_impl_ptr_str, node_impl_ptr_str_size);
+	memcpy(&argv_str[exe_path_str_size + bootstrap_path_str_size + node_impl_ptr_str_size], register_ptr_str, register_ptr_str_size);
+
+	free(node_impl_ptr_str);
+	free(register_ptr_str);
+
+	/* Define argv */
+	char *argv[] = {
+		&argv_str[0],
+		&argv_str[exe_path_str_size],
+		&argv_str[exe_path_str_size + bootstrap_path_str_size],
+		&argv_str[exe_path_str_size + bootstrap_path_str_size + node_impl_ptr_str_size],
+		NULL
+	};
+
+	int argc = 4;
+
+	/* TODO: ... reimplement until here */
+
+	node_impl->thread_loop = uv_default_loop();
+
+#if defined(__POSIX__)
+	{
+		/* In node::PlatformInit(), we squash all signal handlers for non-shared lib
+		build. In order to run test cases against shared lib build, we also need
+		to do the same thing for shared lib build here, but only for SIGPIPE for
+		now. If node::PlatformInit() is moved to here, then this section could be
+		removed. */
+		struct sigaction act;
+		memset(&act, 0, sizeof(act));
+		act.sa_handler = SIG_IGN;
+		sigaction(SIGPIPE, &act, nullptr);
+	}
+#endif
+
+	/* TODO: Review this, it generates a memory leak in line with 'auxv->a_type' */
+	/*
+	#if defined(__linux__)
+	{
+		char** envp = environ;
+		while (*envp++ != nullptr) {}
+		Elf_auxv_t* auxv = reinterpret_cast<Elf_auxv_t*>(envp);
+		for (; auxv->a_type != AT_NULL; auxv++)
+		{
+			if (auxv->a_type == AT_SECURE)
+			{
+				node::linux_at_secure = auxv->a_un.a_val;
+				break;
+			}
+		}
+	}
+	#endif
+	*/
+
+	/* Unlock node implementation mutex */
+	uv_mutex_unlock(&node_impl->mutex);
+
+	/* Start NodeJS runtime */
+	int result = node::Start(argc, reinterpret_cast<char **>(argv));
+
+	/* Lock node implementation mutex */
+	uv_mutex_lock(&node_impl->mutex);
+
+	node_impl->result = result;
+	free(argv_str);
+
+	/* Unlock node implementation mutex */
+	uv_mutex_unlock(&node_impl->mutex);
+}
+
+#ifdef __ANDROID__
+void node_loader_impl_thread_log(void *data)
+{
+	loader_impl_node node_impl = *(static_cast<loader_impl_node *>(data));
+	char buffer[128];
+	size_t size = 0;
+
+	/* Implement manual buffering for NodeJS stdio */
+	while ((size = read(node_impl->pfd[0], buffer, sizeof(buffer) - 1)) > 0)
+	{
+		if (size > 0 && buffer[size - 1] == '\n')
+		{
+			--size;
+		}
+
+		buffer[size] = '\0';
+
+		__android_log_print(ANDROID_LOG_DEBUG, "MetaCall", buffer);
+	}
+}
+#endif
+
+loader_impl_data node_loader_impl_initialize(loader_impl impl, configuration config)
+{
+	loader_impl_node node_impl;
+
+	(void)impl;
+
+	/* Initialize Node Loader Trampoline */
+	{
+		static napi_module node_loader_trampoline_module = {
+			NAPI_MODULE_VERSION,
+			0x01, /* NM_F_BUILTIN */
+			__FILE__,
+			node_loader_trampoline_initialize,
+			"node_loader_trampoline_module",
+			NULL,
+			{ 0 }
+		};
+
+		napi_module_register(&node_loader_trampoline_module);
+	}
+
+	/* Initialize Node Loader Port */
+	{
+		static napi_module node_loader_port_module = {
+			NAPI_MODULE_VERSION,
+			0x01, /* NM_F_BUILTIN */
+			__FILE__,
+			node_loader_port_initialize,
+			"node_loader_port_module",
+			NULL,
+			{ 0 }
+		};
+
+		napi_module_register(&node_loader_port_module);
+	}
+
+	node_impl = new loader_impl_node_type();
+
+	if (node_impl == nullptr)
+	{
+		return NULL;
+	}
+
+	/* Initialize environment for reentrant calls */
+	node_impl->env = NULL;
+
+	/* TODO: On error, delete dup, condition and mutex */
+
+	/* Disable stdio buffering, it interacts poorly with printf()
+	calls elsewhere in the program (e.g., any logging from V8.) */
+	setvbuf(stdout, nullptr, _IONBF, 0);
+	setvbuf(stderr, nullptr, _IONBF, 0);
+
+	/* Duplicate stdin, stdout, stderr */
+	node_impl->stdin_copy = dup(STDIN_FILENO);
+	node_impl->stdout_copy = dup(STDOUT_FILENO);
+	node_impl->stderr_copy = dup(STDERR_FILENO);
+
+#ifdef __ANDROID__
+	{
+		pipe(node_impl->pfd);
+		dup2(node_impl->pfd[1], 1);
+		dup2(node_impl->pfd[1], 2);
+	}
+#endif
+
+	/* Initialize syncronization */
+	if (uv_cond_init(&node_impl->cond) != 0)
+	{
+		log_write("metacall", LOG_LEVEL_ERROR, "Invalid NodeJS Thread condition creation");
+
+		/* TODO: Clear resources */
+
+		delete node_impl;
+
+		return NULL;
+	}
+
+	if (uv_mutex_init(&node_impl->mutex) != 0)
+	{
+		log_write("metacall", LOG_LEVEL_ERROR, "Invalid NodeJS Thread mutex creation");
+
+		/* TODO: Clear resources */
+
+		delete node_impl;
+
+		return NULL;
+	}
+
+	/* Initialize lock info */
+	node_impl->locked.store(false);
+
+	/* Initialize execution result */
+	node_impl->result = 1;
+	node_impl->error_message = NULL;
+
+/* Create NodeJS logging thread */
+#ifdef __ANDROID__
+	{
+		if (uv_thread_create(&node_impl->thread_log_id, node_loader_impl_thread_log, &node_impl) != 0)
+		{
+			log_write("metacall", LOG_LEVEL_ERROR, "Invalid NodeJS Logging Thread creation");
+
+			/* TODO: Clear resources */
+
+			delete node_impl;
+
+			return NULL;
+		}
+	}
+#endif
+
+	struct loader_impl_thread_type thread_data = {
+		node_impl,
+		config
+	};
+
+	/* Create NodeJS thread */
+	if (uv_thread_create(&node_impl->thread, node_loader_impl_thread, &thread_data) != 0)
+	{
+		log_write("metacall", LOG_LEVEL_ERROR, "Invalid NodeJS Thread creation");
+
+		/* TODO: Clear resources */
+
+		delete node_impl;
+
+		return NULL;
+	}
+
+	/* Wait until start has been launch */
+	uv_mutex_lock(&node_impl->mutex);
+
+	uv_cond_wait(&node_impl->cond, &node_impl->mutex);
+
+	if (node_impl->error_message != NULL)
+	{
+		uv_mutex_unlock(&node_impl->mutex);
+
+		/* TODO: Remove this when implementing thread safe */
+		log_write("metacall", LOG_LEVEL_ERROR, node_impl->error_message);
+
+		return NULL;
+	}
+
+	uv_mutex_unlock(&node_impl->mutex);
+
+	/* Call initialize function with thread safe */
+	{
+		napi_status status;
+		int result = 1;
+
+		/* Set up initialize safe arguments */
+		node_impl->initialize_safe->node_impl = node_impl;
+		node_impl->initialize_safe->result = 0;
+
+		/* Check if we are in the JavaScript thread */
+		if (node_impl->js_thread_id == std::this_thread::get_id())
+		{
+			/* We are already in the V8 thread, we can call safely */
+			node_loader_impl_initialize_safe(node_impl->env, node_impl->initialize_safe);
+
+			/* Set up return of the function call */
+			result = node_impl->initialize_safe->result;
+		}
+		/* Lock the mutex and set the parameters */
+		else if (node_impl->locked.load() == false && uv_mutex_trylock(&node_impl->mutex) == 0)
+		{
+			node_impl->locked.store(true);
+
+			/* Acquire the thread safe function in order to do the call */
+			status = napi_acquire_threadsafe_function(node_impl->threadsafe_initialize);
+
+			if (status != napi_ok)
+			{
+				log_write("metacall", LOG_LEVEL_ERROR, "Invalid to aquire thread safe initialize function in NodeJS loader");
+			}
+
+			/* Execute the thread safe call in a nonblocking manner */
+			status = napi_call_threadsafe_function(node_impl->threadsafe_initialize, nullptr, napi_tsfn_nonblocking);
+
+			if (status != napi_ok)
+			{
+				log_write("metacall", LOG_LEVEL_ERROR, "Invalid to call to thread safe initialize function in NodeJS loader");
+			}
+
+			/* Release initialize safe function */
+			status = napi_release_threadsafe_function(node_impl->threadsafe_initialize, napi_tsfn_release);
+
+			if (status != napi_ok)
+			{
+				log_write("metacall", LOG_LEVEL_ERROR, "Invalid to release thread safe initialize function in NodeJS loader");
+			}
+
+			/* Wait for the execution of the safe call */
+			uv_cond_wait(&node_impl->cond, &node_impl->mutex);
+
+			/* Set up return of the function call */
+			result = node_impl->initialize_safe->result;
+
+			node_impl->locked.store(false);
+
+			/* Unlock the mutex */
+			uv_mutex_unlock(&node_impl->mutex);
+		}
+		else
+		{
+			log_write("metacall", LOG_LEVEL_ERROR, "Potential deadlock detected in node_loader_impl_initialize, the call has not been executed in order to avoid the deadlock");
+		}
+
+		if (result != 0)
+		{
+			/* TODO: Implement better error message */
+			log_write("metacall", LOG_LEVEL_ERROR, "Call to initialization function node_loader_impl_async_initialize_safe failed");
+
+			/* TODO: Handle properly the error */
+		}
+	}
+
+	/* Register initialization */
+	loader_initialization_register(impl);
+
+	return node_impl;
+}
+
+int node_loader_impl_execution_path(loader_impl impl, const loader_naming_path path)
+{
+	/* TODO */
+
+	(void)impl;
+	(void)path;
+
+	return 0;
+}
+
+loader_handle node_loader_impl_load_from_file(loader_impl impl, const loader_naming_path paths[], size_t size)
+{
+	loader_impl_node node_impl = static_cast<loader_impl_node>(loader_impl_get(impl));
+	napi_ref handle_ref = NULL;
+	napi_status status;
+
+	if (node_impl == NULL || size == 0)
+	{
+		return NULL;
+	}
+
+	/* Set up load from file safe arguments */
+	node_impl->load_from_file_safe->node_impl = node_impl;
+	node_impl->load_from_file_safe->paths = paths;
+	node_impl->load_from_file_safe->size = size;
+	node_impl->load_from_file_safe->handle_ref = NULL;
+
+	/* Check if we are in the JavaScript thread */
+	if (node_impl->js_thread_id == std::this_thread::get_id())
+	{
+		/* We are already in the V8 thread, we can call safely */
+		node_loader_impl_load_from_file_safe(node_impl->env, node_impl->load_from_file_safe);
+
+		/* Retreive the result handle */
+		handle_ref = node_impl->load_from_file_safe->handle_ref;
+	}
+	/* Lock the mutex and set the parameters */
+	else if (node_impl->locked.load() == false && uv_mutex_trylock(&node_impl->mutex) == 0)
+	{
+		node_impl->locked.store(true);
+
+		/* Acquire the thread safe function in order to do the call */
+		status = napi_acquire_threadsafe_function(node_impl->threadsafe_load_from_file);
+
+		if (status != napi_ok)
+		{
+			log_write("metacall", LOG_LEVEL_ERROR, "Invalid to aquire thread safe load from file function in NodeJS loader");
+		}
+
+		/* Execute the thread safe call in a nonblocking manner */
+		status = napi_call_threadsafe_function(node_impl->threadsafe_load_from_file, nullptr, napi_tsfn_nonblocking);
+
+		if (status != napi_ok)
+		{
+			log_write("metacall", LOG_LEVEL_ERROR, "Invalid to call to thread safe load from file function in NodeJS loader");
+		}
+
+		/* Release call safe function */
+		status = napi_release_threadsafe_function(node_impl->threadsafe_load_from_file, napi_tsfn_release);
+
+		if (status != napi_ok)
+		{
+			log_write("metacall", LOG_LEVEL_ERROR, "Invalid to release thread safe load from file function in NodeJS loader");
+		}
+
+		/* Wait for the execution of the safe call */
+		uv_cond_wait(&node_impl->cond, &node_impl->mutex);
+
+		/* Retreive the result handle */
+		handle_ref = node_impl->load_from_file_safe->handle_ref;
+
+		node_impl->locked.store(false);
+
+		/* Unlock call safe mutex */
+		uv_mutex_unlock(&node_impl->mutex);
+	}
+	else
+	{
+		log_write("metacall", LOG_LEVEL_ERROR, "Potential deadlock detected in node_loader_impl_load_from_file, the call has not been executed in order to avoid the deadlock");
+	}
+
+	return static_cast<loader_handle>(handle_ref);
+}
+
+loader_handle node_loader_impl_load_from_memory(loader_impl impl, const loader_naming_name name, const char *buffer, size_t size)
+{
+	loader_impl_node node_impl = static_cast<loader_impl_node>(loader_impl_get(impl));
+	napi_ref handle_ref = NULL;
+	napi_status status;
+
+	if (node_impl == NULL || buffer == NULL || size == 0)
+	{
+		return NULL;
+	}
+
+	/* Set up load from memory safe arguments */
+	node_impl->load_from_memory_safe->node_impl = node_impl;
+	node_impl->load_from_memory_safe->name = name;
+	node_impl->load_from_memory_safe->buffer = buffer;
+	node_impl->load_from_memory_safe->size = size;
+	node_impl->load_from_memory_safe->handle_ref = NULL;
+
+	/* Check if we are in the JavaScript thread */
+	if (node_impl->js_thread_id == std::this_thread::get_id())
+	{
+		/* We are already in the V8 thread, we can call safely */
+		node_loader_impl_load_from_memory_safe(node_impl->env, node_impl->load_from_memory_safe);
+
+		/* Retreive the result handle */
+		handle_ref = node_impl->load_from_memory_safe->handle_ref;
+	}
+	/* Lock the mutex and set the parameters */
+	else if (node_impl->locked.load() == false && uv_mutex_trylock(&node_impl->mutex) == 0)
+	{
+		node_impl->locked.store(true);
+
+		/* Acquire the thread safe function in order to do the call */
+		status = napi_acquire_threadsafe_function(node_impl->threadsafe_load_from_memory);
+
+		if (status != napi_ok)
+		{
+			log_write("metacall", LOG_LEVEL_ERROR, "Invalid to aquire thread safe load from memory function in NodeJS loader");
+		}
+
+		/* Execute the thread safe call in a nonblocking manner */
+		status = napi_call_threadsafe_function(node_impl->threadsafe_load_from_memory, nullptr, napi_tsfn_nonblocking);
+
+		if (status != napi_ok)
+		{
+			log_write("metacall", LOG_LEVEL_ERROR, "Invalid to call to thread safe load from memory function in NodeJS loader");
+		}
+
+		/* Release call safe function */
+		status = napi_release_threadsafe_function(node_impl->threadsafe_load_from_memory, napi_tsfn_release);
+
+		if (status != napi_ok)
+		{
+			log_write("metacall", LOG_LEVEL_ERROR, "Invalid to release thread safe load from memory function in NodeJS loader");
+		}
+
+		/* Wait for the execution of the safe call */
+		uv_cond_wait(&node_impl->cond, &node_impl->mutex);
+
+		/* Retreive the result handle */
+		handle_ref = node_impl->load_from_memory_safe->handle_ref;
+
+		node_impl->locked.store(false);
+
+		/* Unlock call safe mutex */
+		uv_mutex_unlock(&node_impl->mutex);
+	}
+	else
+	{
+		log_write("metacall", LOG_LEVEL_ERROR, "Potential deadlock detected in node_loader_impl_load_from_memory, the call has not been executed in order to avoid the deadlock");
+	}
+
+	return static_cast<loader_handle>(handle_ref);
+}
+
+loader_handle node_loader_impl_load_from_package(loader_impl impl, const loader_naming_path path)
+{
+	/* TODO */
+
+	(void)impl;
+	(void)path;
+
+	return NULL;
+}
+
+int node_loader_impl_clear(loader_impl impl, loader_handle handle)
+{
+	loader_impl_node node_impl = static_cast<loader_impl_node>(loader_impl_get(impl));
+	napi_ref handle_ref = static_cast<napi_ref>(handle);
+	napi_status status;
+
+	if (node_impl == NULL || handle_ref == NULL)
+	{
+		return 1;
+	}
+
+	/* Set up clear safe arguments */
+	node_impl->clear_safe->node_impl = node_impl;
+	node_impl->clear_safe->handle_ref = handle_ref;
+
+	/* Check if we are in the JavaScript thread */
+	if (node_impl->js_thread_id == std::this_thread::get_id())
+	{
+		/* We are already in the V8 thread, we can call safely */
+		node_loader_impl_clear_safe(node_impl->env, node_impl->clear_safe);
+	}
+	/* Lock the mutex and set the parameters */
+	else if (node_impl->locked.load() == false && uv_mutex_trylock(&node_impl->mutex) == 0)
+	{
+		node_impl->locked.store(true);
+
+		/* Acquire the thread safe function in order to do the call */
+		status = napi_acquire_threadsafe_function(node_impl->threadsafe_clear);
+
+		if (status != napi_ok)
+		{
+			log_write("metacall", LOG_LEVEL_ERROR, "Invalid to aquire thread safe clear function in NodeJS loader");
+		}
+
+		/* Execute the thread safe call in a nonblocking manner */
+		status = napi_call_threadsafe_function(node_impl->threadsafe_clear, nullptr, napi_tsfn_nonblocking);
+
+		if (status != napi_ok)
+		{
+			log_write("metacall", LOG_LEVEL_ERROR, "Invalid to call to thread safe clear function in NodeJS loader");
+		}
+
+		/* Release call safe function */
+		status = napi_release_threadsafe_function(node_impl->threadsafe_clear, napi_tsfn_release);
+
+		if (status != napi_ok)
+		{
+			log_write("metacall", LOG_LEVEL_ERROR, "Invalid to release thread safe clear function in NodeJS loader");
+		}
+
+		/* Wait for the execution of the safe call */
+		uv_cond_wait(&node_impl->cond, &node_impl->mutex);
+
+		node_impl->locked.store(false);
+
+		/* Unlock call safe mutex */
+		uv_mutex_unlock(&node_impl->mutex);
+	}
+	else
+	{
+		log_write("metacall", LOG_LEVEL_ERROR, "Potential deadlock detected in node_loader_impl_clear, the call has not been executed in order to avoid the deadlock");
+	}
+
+	return 0;
+}
+
+int node_loader_impl_discover(loader_impl impl, loader_handle handle, context ctx)
+{
+	loader_impl_node node_impl = static_cast<loader_impl_node>(loader_impl_get(impl));
+	napi_ref handle_ref = static_cast<napi_ref>(handle);
+	napi_status status;
+
+	if (node_impl == NULL || handle == NULL || ctx == NULL)
+	{
+		return 1;
+	}
+
+	/* Set up discover safe arguments */
+	node_impl->discover_safe->impl = impl;
+	node_impl->discover_safe->node_impl = node_impl;
+	node_impl->discover_safe->handle_ref = handle_ref;
+	node_impl->discover_safe->ctx = ctx;
+
+	/* Check if we are in the JavaScript thread */
+	if (node_impl->js_thread_id == std::this_thread::get_id())
+	{
+		/* We are already in the V8 thread, we can call safely */
+		node_loader_impl_discover_safe(node_impl->env, node_impl->discover_safe);
+	}
+	/* Lock the mutex and set the parameters */
+	else if (node_impl->locked.load() == false && uv_mutex_trylock(&node_impl->mutex) == 0)
+	{
+		node_impl->locked.store(true);
+
+		/* Acquire the thread safe function in order to do the call */
+		status = napi_acquire_threadsafe_function(node_impl->threadsafe_discover);
+
+		if (status != napi_ok)
+		{
+			log_write("metacall", LOG_LEVEL_ERROR, "Invalid to aquire thread safe discover function in NodeJS loader");
+		}
+
+		/* Execute the thread safe call in a nonblocking manner */
+		status = napi_call_threadsafe_function(node_impl->threadsafe_discover, nullptr, napi_tsfn_nonblocking);
+
+		if (status != napi_ok)
+		{
+			log_write("metacall", LOG_LEVEL_ERROR, "Invalid to call to thread safe discover function in NodeJS loader");
+		}
+
+		/* Release call safe function */
+		status = napi_release_threadsafe_function(node_impl->threadsafe_discover, napi_tsfn_release);
+
+		if (status != napi_ok)
+		{
+			log_write("metacall", LOG_LEVEL_ERROR, "Invalid to release thread safe discover function in NodeJS loader");
+		}
+
+		/* Wait for the execution of the safe call */
+		uv_cond_wait(&node_impl->cond, &node_impl->mutex);
+
+		node_impl->locked.store(false);
+
+		/* Unlock call safe mutex */
+		uv_mutex_unlock(&node_impl->mutex);
+	}
+	else
+	{
+		log_write("metacall", LOG_LEVEL_ERROR, "Potential deadlock detected in node_loader_impl_discover, the call has not been executed in order to avoid the deadlock");
+	}
+
+	return 0;
+}
+
+void node_loader_impl_destroy_safe(napi_env env, loader_impl_async_destroy_safe destroy_safe)
+{
+	napi_status status;
+	napi_handle_scope handle_scope;
+
+	loader_impl_node node_impl = destroy_safe->node_impl;
+
+	/* Create scope */
+	status = napi_open_handle_scope(env, &handle_scope);
+
+	node_loader_impl_exception(env, status);
+
+	/* Retrieve the number of async resources in the event loop */
+	{
+		static const char async_count_str[] = "async_count";
+		napi_value async_count_str_value;
+		napi_value function_table_object;
+		bool result = false;
+
+		/* Get function table object from reference */
+		status = napi_get_reference_value(env, node_impl->function_table_object_ref, &function_table_object);
+
+		node_loader_impl_exception(env, status);
+
+		/* Retrieve async count function from object table */
+		status = napi_create_string_utf8(env, async_count_str, sizeof(async_count_str) - 1, &async_count_str_value);
+
+		node_loader_impl_exception(env, status);
+
+		status = napi_has_own_property(env, function_table_object, async_count_str_value, &result);
+
+		node_loader_impl_exception(env, status);
+
+		if (result == true)
+		{
+			napi_value function_trampoline_async_count;
+			napi_valuetype valuetype;
+
+			status = napi_get_named_property(env, function_table_object, async_count_str, &function_trampoline_async_count);
+
+			node_loader_impl_exception(env, status);
+
+			status = napi_typeof(env, function_trampoline_async_count, &valuetype);
+
+			node_loader_impl_exception(env, status);
+
+			if (valuetype != napi_function)
+			{
+				napi_throw_type_error(env, nullptr, "Invalid function async_count in function table object");
+			}
+
+			/* Call to async count function */
+			napi_value global, return_value;
+
+			status = napi_get_global(env, &global);
+
+			node_loader_impl_exception(env, status);
+
+			status = napi_call_function(env, global, function_trampoline_async_count, 0, nullptr, &return_value);
+
+			node_loader_impl_exception(env, status);
+
+			/* If there is no async resources, we can destroy directly, otherwise request for destroy */
+			uint32_t async_count = 0;
+
+			status = napi_get_value_uint32(env, return_value, &async_count);
+
+			node_loader_impl_exception(env, status);
+
+			if (async_count == 0)
+			{
+				node_loader_impl_destroy_safe_impl(node_impl, env);
+			}
+			else
+			{
+				node_impl->requested_destroy.store(true);
+			}
+		}
+	}
+
+	/* Close scope */
+	status = napi_close_handle_scope(env, handle_scope);
+
+	node_loader_impl_exception(env, status);
+}
+
+napi_value node_loader_impl_async_destroy_safe(napi_env env, napi_callback_info info)
+{
+	loader_impl_node node_impl;
+	loader_impl_async_destroy_safe destroy_safe = NULL;
+
+	napi_status status = napi_get_cb_info(env, info, nullptr, nullptr, nullptr, (void**)&destroy_safe);
+
+	node_loader_impl_exception(env, status);
+
+	/* Lock the call safe mutex and get the parameters */
+	uv_mutex_lock(&destroy_safe->node_impl->mutex);
+
+	/* Store node impl reference because destroy_safe gets deteled after calling node_loader_impl_destroy_safe */
+	node_impl = destroy_safe->node_impl;
+
+	/* Store environment for reentrant calls */
+	node_impl->env = env;
+
+	/* Call to the implementation function */
+	node_loader_impl_destroy_safe(env, destroy_safe);
+
+	/* Clear environment */
+	// node_impl->env = NULL;
+
+	/* Signal destroy condition */
+	uv_cond_signal(&node_impl->cond);
+
+	uv_mutex_unlock(&node_impl->mutex);
+
+	return nullptr;
+}
+
+void node_loader_impl_walk(uv_handle_t * handle, void * arg)
+{
+	(void)arg;
+
+	/* TODO: This method also deletes the handle flush_tasks_ inside the NodePlatform class. */
+	/* So, now I don't know how to identify this pointer in order to avoid closing it... */
+	/* By this way, I prefer to make valgrind angry instead of closing it with an abort or an exception */
+
+	(void)handle;
+
+	/*
+	if (!uv_is_closing(handle))
+	{
+		uv_close(handle, NULL);
+	}
+	*/
+}
+
+void node_loader_impl_destroy_safe_impl(loader_impl_node node_impl, napi_env env)
+{
+	uint32_t ref_count = 0;
+	napi_status status;
+
+	/* Destroy children loaders (any loader initialized in the current V8 thread should be deleted first) */
+	loader_unload_children();
+
+	/* Clear thread safe functions */
+	{
+		/* Safe initialize */
+		{
+			node_loader_impl_thread_safe_function_destroy<loader_impl_async_initialize_safe_type>(
+				env,
+				(loader_impl_async_initialize_safe_type **)(&node_impl->initialize_safe),
+				&node_impl->threadsafe_initialize);
+		}
+
+		/* Safe load from file */
+		{
+			node_loader_impl_thread_safe_function_destroy<loader_impl_async_load_from_file_safe_type>(
+				env,
+				(loader_impl_async_load_from_file_safe_type **)(&node_impl->load_from_file_safe),
+				&node_impl->threadsafe_load_from_file);
+		}
+
+		/* Safe load from memory */
+		{
+			node_loader_impl_thread_safe_function_destroy<loader_impl_async_load_from_memory_safe_type>(
+				env,
+				(loader_impl_async_load_from_memory_safe_type **)(&node_impl->load_from_memory_safe),
+				&node_impl->threadsafe_load_from_memory);
+		}
+
+		/* Safe clear */
+		{
+			node_loader_impl_thread_safe_function_destroy<loader_impl_async_clear_safe_type>(
+				env,
+				(loader_impl_async_clear_safe_type **)(&node_impl->clear_safe),
+				&node_impl->threadsafe_clear);
+		}
+
+		/* Safe discover */
+		{
+			node_loader_impl_thread_safe_function_destroy<loader_impl_async_discover_safe_type>(
+				env,
+				(loader_impl_async_discover_safe_type **)(&node_impl->discover_safe),
+				&node_impl->threadsafe_discover);
+		}
+
+		/* Safe function call */
+		{
+			node_loader_impl_thread_safe_function_destroy<loader_impl_async_func_call_safe_type>(
+				env,
+				(loader_impl_async_func_call_safe_type **)(&node_impl->func_call_safe),
+				&node_impl->threadsafe_func_call);
+		}
+
+		/* Safe function await */
+		{
+			node_loader_impl_thread_safe_function_destroy<loader_impl_async_func_await_safe_type>(
+				env,
+				(loader_impl_async_func_await_safe_type **)(&node_impl->func_await_safe),
+				&node_impl->threadsafe_func_await);
+		}
+
+		/* Safe function destroy */
+		{
+			node_loader_impl_thread_safe_function_destroy<loader_impl_async_func_destroy_safe_type>(
+				env,
+				(loader_impl_async_func_destroy_safe_type **)(&node_impl->func_destroy_safe),
+				&node_impl->threadsafe_func_destroy);
+		}
+
+		/* Safe future await */
+		{
+			node_loader_impl_thread_safe_function_destroy<loader_impl_async_future_await_safe_type>(
+				env,
+				(loader_impl_async_future_await_safe_type **)(&node_impl->future_await_safe),
+				&node_impl->threadsafe_future_await);
+		}
+
+		/* Safe future delete */
+		{
+			node_loader_impl_thread_safe_function_destroy<loader_impl_async_future_delete_safe_type>(
+				env,
+				(loader_impl_async_future_delete_safe_type **)(&node_impl->future_delete_safe),
+				&node_impl->threadsafe_future_delete);
+		}
+
+		/* Safe destroy */
+		{
+			node_loader_impl_thread_safe_function_destroy<loader_impl_async_destroy_safe_type>(
+				env,
+				(loader_impl_async_destroy_safe_type **)(&node_impl->destroy_safe),
+				&node_impl->threadsafe_destroy);
+		}
+	}
+
+	/* Clear persistent references */
+	status = napi_reference_unref(env, node_impl->global_ref, &ref_count);
+
+	node_loader_impl_exception(env, status);
+
+	if (ref_count != 0)
+	{
+		/* TODO: Error handling */
+	}
+
+	status = napi_delete_reference(env, node_impl->global_ref);
+
+	node_loader_impl_exception(env, status);
+
+	status = napi_reference_unref(env, node_impl->function_table_object_ref, &ref_count);
+
+	node_loader_impl_exception(env, status);
+
+	if (ref_count != 0)
+	{
+		/* TODO: Error handling */
+	}
+
+	status = napi_delete_reference(env, node_impl->function_table_object_ref);
+
+	node_loader_impl_exception(env, status);
+
+	/* Clear event loop */
+	{
+		/* Stop event loop */
+		uv_stop(node_impl->thread_loop);
+
+		/* Clear event loop */
+		uv_walk(node_impl->thread_loop, node_loader_impl_walk, NULL);
+
+		while (uv_run(node_impl->thread_loop, UV_RUN_DEFAULT) != 0)
+			;
+
+		/* Destroy node loop */
+		if (uv_loop_alive(node_impl->thread_loop) != 0)
+		{
+			/* TODO: Make logs thread safe */
+			/* log_write("metacall", LOG_LEVEL_ERROR, "NodeJS event loop should not be alive"); */
+			printf("NodeJS Loader Error: NodeJS event loop should not be alive\n");
+			fflush(stdout);
+		}
+
+/* Note: This evaluates to true always due to stdin and stdout handles,
+		which are closed anyway on thread join. So it is removed by now. */
+#if 0
+		/* TODO: Check how to delete properly all handles */
+		if (uv_loop_close(node_impl->thread_loop) == UV_EBUSY)
+		{
+			/* TODO: Make logs thread safe */
+			/* log_write("metacall", LOG_LEVEL_ERROR, "NodeJS event loop should not be busy"); */
+			printf("NodeJS Loader Error: NodeJS event loop should not be busy\n");
+			fflush(stdout);
+		}
+#endif
+	}
+}
+
+bool node_loader_impl_requested_destroy(loader_impl_node node_impl)
+{
+	return node_impl->requested_destroy.load();
+}
+
+int node_loader_impl_destroy(loader_impl impl)
+{
+	loader_impl_node node_impl = static_cast<loader_impl_node>(loader_impl_get(impl));
+
+	if (node_impl == NULL)
+	{
+		return 1;
+	}
+
+	/* Call destroy function with thread safe */
+	{
+		napi_status status;
+
+		/* Set up destroy safe arguments */
+		node_impl->destroy_safe->node_impl = node_impl;
+
+		/* Check if we are in the JavaScript thread */
+		if (node_impl->js_thread_id == std::this_thread::get_id())
+		{
+			/* We are already in the V8 thread, we can call safely */
+			node_loader_impl_destroy_safe(node_impl->env, node_impl->destroy_safe);
+		}
+		/* Lock the mutex and set the parameters */
+		else if (node_impl->locked.load() == false && uv_mutex_trylock(&node_impl->mutex) == 0)
+		{
+			node_impl->locked.store(true);
+
+			/* Acquire the thread safe function in order to do the call */
+			status = napi_acquire_threadsafe_function(node_impl->threadsafe_destroy);
+
+			if (status != napi_ok)
+			{
+				log_write("metacall", LOG_LEVEL_ERROR, "Invalid to aquire thread safe destroy function in NodeJS loader");
+			}
+
+			/* Execute the thread safe call in a nonblocking manner */
+			status = napi_call_threadsafe_function(node_impl->threadsafe_destroy, nullptr, napi_tsfn_nonblocking);
+
+			if (status != napi_ok)
+			{
+				log_write("metacall", LOG_LEVEL_ERROR, "Invalid to call to thread safe destroy function in NodeJS loader");
+			}
+
+			/* Release call safe function */
+			status = napi_release_threadsafe_function(node_impl->threadsafe_destroy, napi_tsfn_release);
+
+			if (status != napi_ok)
+			{
+				log_write("metacall", LOG_LEVEL_ERROR, "Invalid to release thread safe destroy function in NodeJS loader");
+			}
+
+			/* Wait for the execution of the safe call */
+			uv_cond_wait(&node_impl->cond, &node_impl->mutex);
+
+			node_impl->locked.store(false);
+
+			/* Unlock call safe mutex */
+			uv_mutex_unlock(&node_impl->mutex);
+		}
+		else
+		{
+			log_write("metacall", LOG_LEVEL_ERROR, "Potential deadlock detected in node_loader_impl_destroy, the call has not been executed in order to avoid the deadlock");
+		}
+	}
+
+	/* Wait for node thread to finish */
+	uv_thread_join(&node_impl->thread);
+
+	/* Clear condition syncronization object */
+	uv_cond_destroy(&node_impl->cond);
+
+	/* Clear mutex syncronization object */
+	uv_mutex_destroy(&node_impl->mutex);
+
+#ifdef __ANDROID__
+	/* Close file descriptors */
+	close(node_impl->pfd[0]);
+	close(node_impl->pfd[1]);
+
+	/* Wait for node log thread to finish */
+	uv_thread_join(&node_impl->thread_log_id);
+#endif
+
+	/* Print NodeJS execution result */
+	log_write("metacall", LOG_LEVEL_INFO, "NodeJS execution return status %d", node_impl->result);
+
+	/* Restore stdin, stdout, stderr */
+	dup2(node_impl->stdin_copy, STDIN_FILENO);
+	dup2(node_impl->stdout_copy, STDOUT_FILENO);
+	dup2(node_impl->stderr_copy, STDERR_FILENO);
+
+	delete node_impl;
+
+	return 0;
+}