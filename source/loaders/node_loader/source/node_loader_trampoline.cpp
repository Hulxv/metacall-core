/*
 *	Loader Library by Parra Studios
 *	Copyright (C) 2016 - 2021 Vicente Eduardo Ferrer Garcia <vic798@gmail.com>
 *
 *	A plugin for loading nodejs code at run-time into a process.
 *
 */

#include <node_loader/node_loader_impl.h>
#include <node_loader/node_loader_trampoline.h>

<<<<<<< HEAD
#include <assert.h> /* TODO: Improve error handling */
#include <stdio.h>
=======
#include <stdio.h> /* TODO: Improve this trick */
>>>>>>> 9b64ee53

#define NODE_LOADER_TRAMPOLINE_DECLARE_NAPI_METHOD(name, func) \
	{                                                          \
		name, 0, func, 0, 0, 0, napi_default, 0                \
	}

typedef void *(*future_resolve_callback)(void *, void *);
typedef void *(*future_reject_callback)(void *, void *);

typedef napi_value (*future_resolve_trampoline)(void *, napi_env, future_resolve_callback, napi_value, napi_value, void *);
typedef napi_value (*future_reject_trampoline)(void *, napi_env, future_reject_callback, napi_value, napi_value, void *);

typedef struct loader_impl_async_future_await_trampoline_type
{
<<<<<<< HEAD
	void *node_loader;
=======
	loader_impl_node node_impl;
>>>>>>> 9b64ee53
	future_resolve_trampoline resolve_trampoline;
	future_reject_trampoline reject_trampoline;
	future_resolve_callback resolve_callback;
	future_resolve_callback reject_callback;
	void *context;

} * loader_impl_async_future_await_trampoline;

/* This is for holding the node loader reference for later
 * on passing it to the destroy and requested_destroy methods
 */
static loader_impl_node *node_impl_ptr = NULL;

/* TODO: This is a trick, probably with the current architecture we can
 * pass the pointer through the trampoline itself as a wrapped reference
 */
static void node_loader_trampoline_parse_pointer(napi_env env, napi_value v, void **ptr)
{
	const size_t ptr_str_size = (sizeof(void *) * 2) + 1;
	size_t ptr_str_size_copied = 0;
	char ptr_str[ptr_str_size];
	napi_status status = napi_get_value_string_utf8(env, v, ptr_str, ptr_str_size, &ptr_str_size_copied);

	node_loader_impl_exception(env, status);

	/* Convert the string to pointer type */
	sscanf(ptr_str, "%p", ptr);
}

napi_value node_loader_trampoline_register(napi_env env, napi_callback_info info)
{
	napi_status status;

	const size_t args_size = 3;
	size_t argc = args_size;

	napi_value args[args_size];
	napi_valuetype valuetype[args_size];

	/* Parse arguments */
	status = napi_get_cb_info(env, info, &argc, args, nullptr, nullptr);

	node_loader_impl_exception(env, status);

	if (argc != args_size)
	{
		napi_throw_type_error(env, nullptr, "Wrong number of arguments");

		return nullptr;
	}

	/* Parse argument value type */
	status = napi_typeof(env, args[0], &valuetype[0]);

	node_loader_impl_exception(env, status);

	status = napi_typeof(env, args[1], &valuetype[1]);

	node_loader_impl_exception(env, status);

	status = napi_typeof(env, args[2], &valuetype[2]);

	node_loader_impl_exception(env, status);

	if (valuetype[0] != napi_string || valuetype[1] != napi_string || valuetype[2] != napi_object)
	{
		napi_throw_type_error(env, nullptr, "Wrong arguments type");

		return nullptr;
	}

<<<<<<< HEAD
	/* Get pointer in string format (TODO: Review size for 32-64bit) */
	const size_t ptr_str_size = 16 + 1;
	size_t ptr_str_size_copied = 0;
	char ptr_str[ptr_str_size];
	void *ptr = NULL;
	void *node_impl_ptr;
=======
	loader_impl_node node_impl = NULL;
>>>>>>> 9b64ee53
	node_loader_trampoline_register_ptr register_ptr = NULL;

	/* Get node impl pointer */
	node_loader_trampoline_parse_pointer(env, args[0], (void **)&node_impl);

	/* Get register function pointer */
	node_loader_trampoline_parse_pointer(env, args[1], (void **)&register_ptr);

	/* Get function table object */
	napi_value function_table_object;

	status = napi_coerce_to_object(env, args[2], &function_table_object);

	node_loader_impl_exception(env, status);

	/* Register function table object */
	(void)register_ptr(node_impl, static_cast<void *>(env), static_cast<void *>(function_table_object));

	/* Store the node impl reference into a pointer so we can use it later on in the destroy mechanism */
	*node_impl_ptr = node_impl;

	return nullptr;
}

napi_value node_loader_trampoline_resolve(napi_env env, napi_callback_info info)
{
	napi_status status;

	const size_t args_size = 2;
	size_t argc = args_size;
	napi_value recv;

	napi_value args[args_size];
	napi_valuetype valuetype[args_size];

	/* Parse arguments */
	status = napi_get_cb_info(env, info, &argc, args, &recv, nullptr);

	node_loader_impl_exception(env, status);

	if (argc != args_size)
	{
		napi_throw_type_error(env, nullptr, "Wrong number of arguments");

		return nullptr;
	}

	/* Parse argument value type */
	status = napi_typeof(env, args[0], &valuetype[0]);

	node_loader_impl_exception(env, status);

	status = napi_typeof(env, args[1], &valuetype[1]);

	node_loader_impl_exception(env, status);

	if (valuetype[0] != napi_object /* TODO: check valuetype[1] */)
	{
		napi_throw_type_error(env, nullptr, "Wrong arguments type");

		return nullptr;
	}

	/* Unwrap trampoline pointer */
	void *result;

	status = napi_unwrap(env, args[0], &result);

	node_loader_impl_exception(env, status);

	if (result == NULL)
	{
		return NULL;
	}

	/* Execute the callback */
	loader_impl_async_future_await_trampoline trampoline = static_cast<loader_impl_async_future_await_trampoline>(result);

	return trampoline->resolve_trampoline(trampoline->node_impl, env, trampoline->resolve_callback, recv, args[1], trampoline->context);
}

napi_value node_loader_trampoline_reject(napi_env env, napi_callback_info info)
{
	napi_status status;

	const size_t args_size = 2;
	size_t argc = args_size;
	napi_value recv;

	napi_value args[args_size];
	napi_valuetype valuetype[args_size];

	/* Parse arguments */
	status = napi_get_cb_info(env, info, &argc, args, &recv, nullptr);

	node_loader_impl_exception(env, status);

	if (argc != args_size)
	{
		napi_throw_type_error(env, nullptr, "Wrong number of arguments");

		return nullptr;
	}

	/* Parse argument value type */
	status = napi_typeof(env, args[0], &valuetype[0]);

	node_loader_impl_exception(env, status);

	status = napi_typeof(env, args[1], &valuetype[1]);

	node_loader_impl_exception(env, status);

	if (valuetype[0] != napi_object /* TODO: check valuetype[1] */)
	{
		napi_throw_type_error(env, nullptr, "Wrong arguments type");

		return nullptr;
	}

	/* Unwrap trampoline pointer */
	void *result;

	status = napi_unwrap(env, args[0], &result);

	node_loader_impl_exception(env, status);

	if (result == NULL)
	{
		return NULL;
	}

	/* Execute the callback */
	loader_impl_async_future_await_trampoline trampoline = static_cast<loader_impl_async_future_await_trampoline>(result);

	return trampoline->reject_trampoline(trampoline->node_impl, env, trampoline->reject_callback, recv, args[1], trampoline->context);
}

napi_value node_loader_trampoline_destroy(napi_env env, napi_callback_info info)
{
	(void)info;

	node_loader_impl_destroy_safe_impl(*node_impl_ptr, env);

	return nullptr;
}

napi_value node_loader_trampoline_requested_destroy(napi_env env, napi_callback_info info)
{
	(void)info;

	napi_value v = nullptr;
	bool requested_destroy = node_loader_impl_requested_destroy(*node_impl_ptr);
	napi_status status = napi_get_boolean(env, requested_destroy, &v);
	node_loader_impl_exception(env, status);
	return v;
}

napi_value node_loader_trampoline_initialize(napi_env env, napi_value exports)
{
	napi_status status;

	/* Declare register function */
	napi_property_descriptor desc[] = {
		NODE_LOADER_TRAMPOLINE_DECLARE_NAPI_METHOD("register", node_loader_trampoline_register),
		NODE_LOADER_TRAMPOLINE_DECLARE_NAPI_METHOD("resolve", node_loader_trampoline_resolve),
		NODE_LOADER_TRAMPOLINE_DECLARE_NAPI_METHOD("reject", node_loader_trampoline_reject),
		NODE_LOADER_TRAMPOLINE_DECLARE_NAPI_METHOD("destroy", node_loader_trampoline_destroy),
		NODE_LOADER_TRAMPOLINE_DECLARE_NAPI_METHOD("requested_destroy", node_loader_trampoline_requested_destroy)
	};

	status = napi_define_properties(env, exports, sizeof(desc) / sizeof(desc[0]), desc);

	node_loader_impl_exception(env, status);

	return exports;
}
<|MERGE_RESOLUTION|>--- conflicted
+++ resolved
@@ -1,294 +1,276 @@
-/*
- *	Loader Library by Parra Studios
- *	Copyright (C) 2016 - 2021 Vicente Eduardo Ferrer Garcia <vic798@gmail.com>
- *
- *	A plugin for loading nodejs code at run-time into a process.
- *
- */
-
-#include <node_loader/node_loader_impl.h>
-#include <node_loader/node_loader_trampoline.h>
-
-<<<<<<< HEAD
-#include <assert.h> /* TODO: Improve error handling */
-#include <stdio.h>
-=======
-#include <stdio.h> /* TODO: Improve this trick */
->>>>>>> 9b64ee53
-
-#define NODE_LOADER_TRAMPOLINE_DECLARE_NAPI_METHOD(name, func) \
-	{                                                          \
-		name, 0, func, 0, 0, 0, napi_default, 0                \
-	}
-
-typedef void *(*future_resolve_callback)(void *, void *);
-typedef void *(*future_reject_callback)(void *, void *);
-
-typedef napi_value (*future_resolve_trampoline)(void *, napi_env, future_resolve_callback, napi_value, napi_value, void *);
-typedef napi_value (*future_reject_trampoline)(void *, napi_env, future_reject_callback, napi_value, napi_value, void *);
-
-typedef struct loader_impl_async_future_await_trampoline_type
-{
-<<<<<<< HEAD
-	void *node_loader;
-=======
-	loader_impl_node node_impl;
->>>>>>> 9b64ee53
-	future_resolve_trampoline resolve_trampoline;
-	future_reject_trampoline reject_trampoline;
-	future_resolve_callback resolve_callback;
-	future_resolve_callback reject_callback;
-	void *context;
-
-} * loader_impl_async_future_await_trampoline;
-
-/* This is for holding the node loader reference for later
- * on passing it to the destroy and requested_destroy methods
- */
-static loader_impl_node *node_impl_ptr = NULL;
-
-/* TODO: This is a trick, probably with the current architecture we can
- * pass the pointer through the trampoline itself as a wrapped reference
- */
-static void node_loader_trampoline_parse_pointer(napi_env env, napi_value v, void **ptr)
-{
-	const size_t ptr_str_size = (sizeof(void *) * 2) + 1;
-	size_t ptr_str_size_copied = 0;
-	char ptr_str[ptr_str_size];
-	napi_status status = napi_get_value_string_utf8(env, v, ptr_str, ptr_str_size, &ptr_str_size_copied);
-
-	node_loader_impl_exception(env, status);
-
-	/* Convert the string to pointer type */
-	sscanf(ptr_str, "%p", ptr);
-}
-
-napi_value node_loader_trampoline_register(napi_env env, napi_callback_info info)
-{
-	napi_status status;
-
-	const size_t args_size = 3;
-	size_t argc = args_size;
-
-	napi_value args[args_size];
-	napi_valuetype valuetype[args_size];
-
-	/* Parse arguments */
-	status = napi_get_cb_info(env, info, &argc, args, nullptr, nullptr);
-
-	node_loader_impl_exception(env, status);
-
-	if (argc != args_size)
-	{
-		napi_throw_type_error(env, nullptr, "Wrong number of arguments");
-
-		return nullptr;
-	}
-
-	/* Parse argument value type */
-	status = napi_typeof(env, args[0], &valuetype[0]);
-
-	node_loader_impl_exception(env, status);
-
-	status = napi_typeof(env, args[1], &valuetype[1]);
-
-	node_loader_impl_exception(env, status);
-
-	status = napi_typeof(env, args[2], &valuetype[2]);
-
-	node_loader_impl_exception(env, status);
-
-	if (valuetype[0] != napi_string || valuetype[1] != napi_string || valuetype[2] != napi_object)
-	{
-		napi_throw_type_error(env, nullptr, "Wrong arguments type");
-
-		return nullptr;
-	}
-
-<<<<<<< HEAD
-	/* Get pointer in string format (TODO: Review size for 32-64bit) */
-	const size_t ptr_str_size = 16 + 1;
-	size_t ptr_str_size_copied = 0;
-	char ptr_str[ptr_str_size];
-	void *ptr = NULL;
-	void *node_impl_ptr;
-=======
-	loader_impl_node node_impl = NULL;
->>>>>>> 9b64ee53
-	node_loader_trampoline_register_ptr register_ptr = NULL;
-
-	/* Get node impl pointer */
-	node_loader_trampoline_parse_pointer(env, args[0], (void **)&node_impl);
-
-	/* Get register function pointer */
-	node_loader_trampoline_parse_pointer(env, args[1], (void **)&register_ptr);
-
-	/* Get function table object */
-	napi_value function_table_object;
-
-	status = napi_coerce_to_object(env, args[2], &function_table_object);
-
-	node_loader_impl_exception(env, status);
-
-	/* Register function table object */
-	(void)register_ptr(node_impl, static_cast<void *>(env), static_cast<void *>(function_table_object));
-
-	/* Store the node impl reference into a pointer so we can use it later on in the destroy mechanism */
-	*node_impl_ptr = node_impl;
-
-	return nullptr;
-}
-
-napi_value node_loader_trampoline_resolve(napi_env env, napi_callback_info info)
-{
-	napi_status status;
-
-	const size_t args_size = 2;
-	size_t argc = args_size;
-	napi_value recv;
-
-	napi_value args[args_size];
-	napi_valuetype valuetype[args_size];
-
-	/* Parse arguments */
-	status = napi_get_cb_info(env, info, &argc, args, &recv, nullptr);
-
-	node_loader_impl_exception(env, status);
-
-	if (argc != args_size)
-	{
-		napi_throw_type_error(env, nullptr, "Wrong number of arguments");
-
-		return nullptr;
-	}
-
-	/* Parse argument value type */
-	status = napi_typeof(env, args[0], &valuetype[0]);
-
-	node_loader_impl_exception(env, status);
-
-	status = napi_typeof(env, args[1], &valuetype[1]);
-
-	node_loader_impl_exception(env, status);
-
-	if (valuetype[0] != napi_object /* TODO: check valuetype[1] */)
-	{
-		napi_throw_type_error(env, nullptr, "Wrong arguments type");
-
-		return nullptr;
-	}
-
-	/* Unwrap trampoline pointer */
-	void *result;
-
-	status = napi_unwrap(env, args[0], &result);
-
-	node_loader_impl_exception(env, status);
-
-	if (result == NULL)
-	{
-		return NULL;
-	}
-
-	/* Execute the callback */
-	loader_impl_async_future_await_trampoline trampoline = static_cast<loader_impl_async_future_await_trampoline>(result);
-
-	return trampoline->resolve_trampoline(trampoline->node_impl, env, trampoline->resolve_callback, recv, args[1], trampoline->context);
-}
-
-napi_value node_loader_trampoline_reject(napi_env env, napi_callback_info info)
-{
-	napi_status status;
-
-	const size_t args_size = 2;
-	size_t argc = args_size;
-	napi_value recv;
-
-	napi_value args[args_size];
-	napi_valuetype valuetype[args_size];
-
-	/* Parse arguments */
-	status = napi_get_cb_info(env, info, &argc, args, &recv, nullptr);
-
-	node_loader_impl_exception(env, status);
-
-	if (argc != args_size)
-	{
-		napi_throw_type_error(env, nullptr, "Wrong number of arguments");
-
-		return nullptr;
-	}
-
-	/* Parse argument value type */
-	status = napi_typeof(env, args[0], &valuetype[0]);
-
-	node_loader_impl_exception(env, status);
-
-	status = napi_typeof(env, args[1], &valuetype[1]);
-
-	node_loader_impl_exception(env, status);
-
-	if (valuetype[0] != napi_object /* TODO: check valuetype[1] */)
-	{
-		napi_throw_type_error(env, nullptr, "Wrong arguments type");
-
-		return nullptr;
-	}
-
-	/* Unwrap trampoline pointer */
-	void *result;
-
-	status = napi_unwrap(env, args[0], &result);
-
-	node_loader_impl_exception(env, status);
-
-	if (result == NULL)
-	{
-		return NULL;
-	}
-
-	/* Execute the callback */
-	loader_impl_async_future_await_trampoline trampoline = static_cast<loader_impl_async_future_await_trampoline>(result);
-
-	return trampoline->reject_trampoline(trampoline->node_impl, env, trampoline->reject_callback, recv, args[1], trampoline->context);
-}
-
-napi_value node_loader_trampoline_destroy(napi_env env, napi_callback_info info)
-{
-	(void)info;
-
-	node_loader_impl_destroy_safe_impl(*node_impl_ptr, env);
-
-	return nullptr;
-}
-
-napi_value node_loader_trampoline_requested_destroy(napi_env env, napi_callback_info info)
-{
-	(void)info;
-
-	napi_value v = nullptr;
-	bool requested_destroy = node_loader_impl_requested_destroy(*node_impl_ptr);
-	napi_status status = napi_get_boolean(env, requested_destroy, &v);
-	node_loader_impl_exception(env, status);
-	return v;
-}
-
-napi_value node_loader_trampoline_initialize(napi_env env, napi_value exports)
-{
-	napi_status status;
-
-	/* Declare register function */
-	napi_property_descriptor desc[] = {
-		NODE_LOADER_TRAMPOLINE_DECLARE_NAPI_METHOD("register", node_loader_trampoline_register),
-		NODE_LOADER_TRAMPOLINE_DECLARE_NAPI_METHOD("resolve", node_loader_trampoline_resolve),
-		NODE_LOADER_TRAMPOLINE_DECLARE_NAPI_METHOD("reject", node_loader_trampoline_reject),
-		NODE_LOADER_TRAMPOLINE_DECLARE_NAPI_METHOD("destroy", node_loader_trampoline_destroy),
-		NODE_LOADER_TRAMPOLINE_DECLARE_NAPI_METHOD("requested_destroy", node_loader_trampoline_requested_destroy)
-	};
-
-	status = napi_define_properties(env, exports, sizeof(desc) / sizeof(desc[0]), desc);
-
-	node_loader_impl_exception(env, status);
-
-	return exports;
-}
+/*
+ *	Loader Library by Parra Studios
+ *	Copyright (C) 2016 - 2021 Vicente Eduardo Ferrer Garcia <vic798@gmail.com>
+ *
+ *	A plugin for loading nodejs code at run-time into a process.
+ *
+ */
+
+#include <node_loader/node_loader_impl.h>
+#include <node_loader/node_loader_trampoline.h>
+
+#include <stdio.h> /* TODO: Improve this trick */
+
+#define NODE_LOADER_TRAMPOLINE_DECLARE_NAPI_METHOD(name, func) \
+	{                                                          \
+		name, 0, func, 0, 0, 0, napi_default, 0                \
+	}
+
+typedef void *(*future_resolve_callback)(void *, void *);
+typedef void *(*future_reject_callback)(void *, void *);
+
+typedef napi_value (*future_resolve_trampoline)(void *, napi_env, future_resolve_callback, napi_value, napi_value, void *);
+typedef napi_value (*future_reject_trampoline)(void *, napi_env, future_reject_callback, napi_value, napi_value, void *);
+
+typedef struct loader_impl_async_future_await_trampoline_type
+{
+	loader_impl_node node_impl;
+	future_resolve_trampoline resolve_trampoline;
+	future_reject_trampoline reject_trampoline;
+	future_resolve_callback resolve_callback;
+	future_resolve_callback reject_callback;
+	void *context;
+
+} * loader_impl_async_future_await_trampoline;
+
+/* This is for holding the node loader reference for later
+ * on passing it to the destroy and requested_destroy methods
+ */
+static loader_impl_node *node_impl_ptr = NULL;
+
+/* TODO: This is a trick, probably with the current architecture we can
+ * pass the pointer through the trampoline itself as a wrapped reference
+ */
+static void node_loader_trampoline_parse_pointer(napi_env env, napi_value v, void **ptr)
+{
+	const size_t ptr_str_size = (sizeof(void *) * 2) + 1;
+	size_t ptr_str_size_copied = 0;
+	char ptr_str[ptr_str_size];
+	napi_status status = napi_get_value_string_utf8(env, v, ptr_str, ptr_str_size, &ptr_str_size_copied);
+
+	node_loader_impl_exception(env, status);
+
+	/* Convert the string to pointer type */
+	sscanf(ptr_str, "%p", ptr);
+}
+
+napi_value node_loader_trampoline_register(napi_env env, napi_callback_info info)
+{
+	napi_status status;
+
+	const size_t args_size = 3;
+	size_t argc = args_size;
+
+	napi_value args[args_size];
+	napi_valuetype valuetype[args_size];
+
+	/* Parse arguments */
+	status = napi_get_cb_info(env, info, &argc, args, nullptr, nullptr);
+
+	node_loader_impl_exception(env, status);
+
+	if (argc != args_size)
+	{
+		napi_throw_type_error(env, nullptr, "Wrong number of arguments");
+
+		return nullptr;
+	}
+
+	/* Parse argument value type */
+	status = napi_typeof(env, args[0], &valuetype[0]);
+
+	node_loader_impl_exception(env, status);
+
+	status = napi_typeof(env, args[1], &valuetype[1]);
+
+	node_loader_impl_exception(env, status);
+
+	status = napi_typeof(env, args[2], &valuetype[2]);
+
+	node_loader_impl_exception(env, status);
+
+	if (valuetype[0] != napi_string || valuetype[1] != napi_string || valuetype[2] != napi_object)
+	{
+		napi_throw_type_error(env, nullptr, "Wrong arguments type");
+
+		return nullptr;
+	}
+
+	loader_impl_node node_impl = NULL;
+	node_loader_trampoline_register_ptr register_ptr = NULL;
+
+	/* Get node impl pointer */
+	node_loader_trampoline_parse_pointer(env, args[0], (void **)&node_impl);
+
+	/* Get register function pointer */
+	node_loader_trampoline_parse_pointer(env, args[1], (void **)&register_ptr);
+
+	/* Get function table object */
+	napi_value function_table_object;
+
+	status = napi_coerce_to_object(env, args[2], &function_table_object);
+
+	node_loader_impl_exception(env, status);
+
+	/* Register function table object */
+	(void)register_ptr(node_impl, static_cast<void *>(env), static_cast<void *>(function_table_object));
+
+	/* Store the node impl reference into a pointer so we can use it later on in the destroy mechanism */
+	*node_impl_ptr = node_impl;
+
+	return nullptr;
+}
+
+napi_value node_loader_trampoline_resolve(napi_env env, napi_callback_info info)
+{
+	napi_status status;
+
+	const size_t args_size = 2;
+	size_t argc = args_size;
+	napi_value recv;
+
+	napi_value args[args_size];
+	napi_valuetype valuetype[args_size];
+
+	/* Parse arguments */
+	status = napi_get_cb_info(env, info, &argc, args, &recv, nullptr);
+
+	node_loader_impl_exception(env, status);
+
+	if (argc != args_size)
+	{
+		napi_throw_type_error(env, nullptr, "Wrong number of arguments");
+
+		return nullptr;
+	}
+
+	/* Parse argument value type */
+	status = napi_typeof(env, args[0], &valuetype[0]);
+
+	node_loader_impl_exception(env, status);
+
+	status = napi_typeof(env, args[1], &valuetype[1]);
+
+	node_loader_impl_exception(env, status);
+
+	if (valuetype[0] != napi_object /* TODO: check valuetype[1] */)
+	{
+		napi_throw_type_error(env, nullptr, "Wrong arguments type");
+
+		return nullptr;
+	}
+
+	/* Unwrap trampoline pointer */
+	void *result;
+
+	status = napi_unwrap(env, args[0], &result);
+
+	node_loader_impl_exception(env, status);
+
+	if (result == NULL)
+	{
+		return NULL;
+	}
+
+	/* Execute the callback */
+	loader_impl_async_future_await_trampoline trampoline = static_cast<loader_impl_async_future_await_trampoline>(result);
+
+	return trampoline->resolve_trampoline(trampoline->node_impl, env, trampoline->resolve_callback, recv, args[1], trampoline->context);
+}
+
+napi_value node_loader_trampoline_reject(napi_env env, napi_callback_info info)
+{
+	napi_status status;
+
+	const size_t args_size = 2;
+	size_t argc = args_size;
+	napi_value recv;
+
+	napi_value args[args_size];
+	napi_valuetype valuetype[args_size];
+
+	/* Parse arguments */
+	status = napi_get_cb_info(env, info, &argc, args, &recv, nullptr);
+
+	node_loader_impl_exception(env, status);
+
+	if (argc != args_size)
+	{
+		napi_throw_type_error(env, nullptr, "Wrong number of arguments");
+
+		return nullptr;
+	}
+
+	/* Parse argument value type */
+	status = napi_typeof(env, args[0], &valuetype[0]);
+
+	node_loader_impl_exception(env, status);
+
+	status = napi_typeof(env, args[1], &valuetype[1]);
+
+	node_loader_impl_exception(env, status);
+
+	if (valuetype[0] != napi_object /* TODO: check valuetype[1] */)
+	{
+		napi_throw_type_error(env, nullptr, "Wrong arguments type");
+
+		return nullptr;
+	}
+
+	/* Unwrap trampoline pointer */
+	void *result;
+
+	status = napi_unwrap(env, args[0], &result);
+
+	node_loader_impl_exception(env, status);
+
+	if (result == NULL)
+	{
+		return NULL;
+	}
+
+	/* Execute the callback */
+	loader_impl_async_future_await_trampoline trampoline = static_cast<loader_impl_async_future_await_trampoline>(result);
+
+	return trampoline->reject_trampoline(trampoline->node_impl, env, trampoline->reject_callback, recv, args[1], trampoline->context);
+}
+
+napi_value node_loader_trampoline_destroy(napi_env env, napi_callback_info info)
+{
+	(void)info;
+
+	node_loader_impl_destroy_safe_impl(*node_impl_ptr, env);
+
+	return nullptr;
+}
+
+napi_value node_loader_trampoline_requested_destroy(napi_env env, napi_callback_info info)
+{
+	(void)info;
+
+	napi_value v = nullptr;
+	bool requested_destroy = node_loader_impl_requested_destroy(*node_impl_ptr);
+	napi_status status = napi_get_boolean(env, requested_destroy, &v);
+	node_loader_impl_exception(env, status);
+	return v;
+}
+
+napi_value node_loader_trampoline_initialize(napi_env env, napi_value exports)
+{
+	napi_status status;
+
+	/* Declare register function */
+	napi_property_descriptor desc[] = {
+		NODE_LOADER_TRAMPOLINE_DECLARE_NAPI_METHOD("register", node_loader_trampoline_register),
+		NODE_LOADER_TRAMPOLINE_DECLARE_NAPI_METHOD("resolve", node_loader_trampoline_resolve),
+		NODE_LOADER_TRAMPOLINE_DECLARE_NAPI_METHOD("reject", node_loader_trampoline_reject),
+		NODE_LOADER_TRAMPOLINE_DECLARE_NAPI_METHOD("destroy", node_loader_trampoline_destroy),
+		NODE_LOADER_TRAMPOLINE_DECLARE_NAPI_METHOD("requested_destroy", node_loader_trampoline_requested_destroy)
+	};
+
+	status = napi_define_properties(env, exports, sizeof(desc) / sizeof(desc[0]), desc);
+
+	node_loader_impl_exception(env, status);
+
+	return exports;
+}