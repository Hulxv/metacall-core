--- conflicted
+++ resolved
@@ -61,11 +61,8 @@
       argTypes: Array[Int]
   ): Int
 
-<<<<<<< HEAD
-=======
   def metacall_function(name: String): Pointer
 
->>>>>>> c9b47f46
   def metacall_function_size(func: Pointer): SizeT
 
   def metacall_destroy(): Int
