--- conflicted
+++ resolved
@@ -30,17 +30,10 @@
 
 	metacall_print_info();
 
-	EXPECT_EQ((int) 0, (int) metacall_initialize());
-
-<<<<<<< HEAD
-	/* Python */
-	#if defined(OPTION_BUILD_PLUGINS_PY)
-	{
-		const long seven_multiples_limit = 10;
-=======
+	EXPECT_EQ((int)0, (int)metacall_initialize());
+
 	EXPECT_EQ((int)0, (int)metacall_destroy());
 }
->>>>>>> afd8f22e
 
 class metacall_loader_test : public testing::Test
 {
@@ -56,289 +49,193 @@
 		metacall_initialize();
 	}
 
-<<<<<<< HEAD
-		EXPECT_NE((value) NULL, (value) ret);
-
-		EXPECT_EQ((long) value_to_long(ret), (long) 75);
-=======
 	~metacall_loader_test() {
 		metacall_destroy();
 	}
 };
 
-TEST_F(metacall_loader_test, CSharpLoader)
-{
-	EXPECT_EQ((void *)NULL, (void *)metacall("Say", "Hello para with params!"));
-}
->>>>>>> afd8f22e
-
-TEST_F(metacall_loader_test, MockLoader)
-{
-	value ret = NULL;
-
-	ret = metacall("my_empty_func");
-
-	EXPECT_NE((value)NULL, (value)ret);
-
-<<<<<<< HEAD
+/* Python */
+#if defined(OPTION_BUILD_PLUGINS_PY)
+
+	TEST_F(metacall_loader_test, Python)
+	{
+		const long seven_multiples_limit = 10;
+
+		long iterator;
+
+		value ret = NULL;
+
+		ret = metacall("multiply", 5, 15);
+
+		EXPECT_NE((value) NULL, (value) ret);
+
+		EXPECT_EQ((long) value_to_long(ret), (long) 75);
+
+		value_destroy(ret);
+
+		log_write("metacall", LOG_LEVEL_DEBUG, "7's multiples dude!");
+
+		for (iterator = 0; iterator <= seven_multiples_limit; ++iterator)
+		{
+			ret = metacall("multiply", 7, iterator);
+
 			EXPECT_NE((value) NULL, (value) ret);
 
 			EXPECT_EQ((long) value_to_long(ret), (long) (7 * iterator));
-=======
-	EXPECT_EQ((int)value_to_int(ret), (int)1234);
-
-	value_destroy(ret);
->>>>>>> afd8f22e
-
-	ret = metacall("two_doubles", 3.14, 68.3);
-
-	EXPECT_NE((value)NULL, (value)ret);
-
-<<<<<<< HEAD
+
+			value_destroy(ret);
+		}
+
+		ret = metacall("divide", 64.0, 2.0);
+
 		EXPECT_NE((value) NULL, (value) ret);
 
 		EXPECT_EQ((double) value_to_double(ret), (double) 32.0);
-=======
-	EXPECT_EQ((double)value_to_double(ret), (double) 3.1416);
-
-	value_destroy(ret);
->>>>>>> afd8f22e
-
-	ret = metacall("mixed_args", 'E', 16, 34L, 4.6, "hello");
-
-	EXPECT_NE((value)NULL, (value)ret);
-
-<<<<<<< HEAD
+
+		value_destroy(ret);
+
+		ret = metacall("sum", 1000, 3500);
+
 		EXPECT_NE((value) NULL, (value) ret);
 
 		EXPECT_EQ((long) value_to_long(ret), (long) 4500);
-=======
-	EXPECT_EQ((char)value_to_char(ret), (char) 'A');
-
-	value_destroy(ret);
->>>>>>> afd8f22e
-
-	ret = metacall("new_args", "goodbye");
-
-	EXPECT_NE((value)NULL, (value)ret);
-
-<<<<<<< HEAD
+
+		value_destroy(ret);
+
+		ret = metacall("sum", 3, 4);
+
 		EXPECT_NE((value) NULL, (value) ret);
 
 		EXPECT_EQ((long) value_to_long(ret), (long) 7);
-=======
-	EXPECT_EQ((int)0, (int)strcmp(value_to_string(ret), "Hello World"));
-
-	value_destroy(ret);
-}
->>>>>>> afd8f22e
-
-TEST_F(metacall_loader_test, JavascriptV8)
-{
-	value ret = NULL;
-
-<<<<<<< HEAD
+
+		value_destroy(ret);
+
 		EXPECT_EQ((value) NULL, (value) metacall("hello"));
-=======
-	ret = metacall("say_divide", 32.0, 4.0);
->>>>>>> afd8f22e
-
-	EXPECT_NE((value)NULL, (value)ret);
-
-<<<<<<< HEAD
+
+		ret = metacall("strcat", "Hello ", "Universe");
+
 		EXPECT_NE((value) NULL, (value) ret);
 
 		EXPECT_EQ((int) 0, (int) strcmp(value_to_string(ret), "Hello Universe"));
 
 		value_destroy(ret);
 	}
-	#endif /* OPTION_BUILD_PLUGINS_PY */
-
-	/* Ruby */
-	#if defined(OPTION_BUILD_PLUGINS_RB)
-	{
-		value ret = NULL;
-=======
-	EXPECT_EQ((double)value_to_double(ret), (double) 8.0);
-
-	value_destroy(ret);
-
-	ret = metacall("some_text", "abc", "def");
-
-	EXPECT_NE((value)NULL, (value)ret);
->>>>>>> afd8f22e
-
-	EXPECT_EQ((int)0, (int)strcmp(value_to_string(ret), "abcdef"));
-
-<<<<<<< HEAD
+
+#endif /* OPTION_BUILD_PLUGINS_PY */
+
+/* Ruby */
+#if defined(OPTION_BUILD_PLUGINS_RB)
+
+	TEST_F(metacall_loader_test, Ruby)
+	{
+		value ret = NULL;
+
+		ret = metacall("say_multiply", 5, 7);
+
 		EXPECT_NE((value) NULL, (value) ret);
 
 		EXPECT_EQ((int) value_to_int(ret), (int) 35);
-=======
-	value_destroy(ret);
-}
-
-TEST_F(metacall_loader_test, JavascriptSpidermonkey)
-{
-	EXPECT_EQ((void *)NULL, (void *)metacall("say_spider", 8, 4));
-}
->>>>>>> afd8f22e
-
-TEST_F(metacall_loader_test, Ruby)
-{
-	value ret = NULL;
-
-<<<<<<< HEAD
+
+		value_destroy(ret);
+
 		EXPECT_EQ((void *) NULL, (void *) metacall("say_null"));
-=======
-	ret = metacall("say_multiply", 5, 7);
->>>>>>> afd8f22e
-
-	EXPECT_NE((value)NULL, (value)ret);
-
-<<<<<<< HEAD
+
+		ret = metacall("say_hello", "meta-programmer");
+
 		EXPECT_NE((value) NULL, (value) ret);
 
 		EXPECT_EQ((int) 0, (int) strcmp(value_to_string(ret), "Hello meta-programmer!"));
 
 		value_destroy(ret);
 	}
-	#endif /* OPTION_BUILD_PLUGINS_RB */
-
-	/* JavaScript SpiderMonkey */
-	#if defined(OPTION_BUILD_PLUGINS_JSM)
+
+#endif /* OPTION_BUILD_PLUGINS_RB */
+
+/* JavaScript SpiderMonkey */
+#if defined(OPTION_BUILD_PLUGINS_JSM)
+
+	TEST_F(metacall_loader_test, JavascriptSpiderMonkey)
 	{
 		EXPECT_EQ((void *) NULL, (void *) metacall("say_spider", 8, 4));
 	}
-	#endif /* OPTION_BUILD_PLUGINS_JSM */
-
-	/* JavaScript V8 */
-	#if defined(OPTION_BUILD_PLUGINS_JS)
-	{
-		value ret = NULL;
-=======
-	EXPECT_EQ((int)value_to_int(ret), (int)35);
-
-	value_destroy(ret);
-
-	EXPECT_EQ((void *)NULL, (void *)metacall("say_null"));
-
-	ret = metacall("say_hello", "meta-programmer");
-
-	EXPECT_NE((value)NULL, (value)ret);
->>>>>>> afd8f22e
-
-	EXPECT_EQ((int)0, (int)strcmp(value_to_string(ret), "Hello meta-programmer!"));
-
-	value_destroy(ret);
-}
-
-TEST_F(metacall_loader_test, Python)
-{
-	const long seven_multiples_limit = 10;
-
-	long iterator;
-
-	value ret = NULL;
-
-	ret = metacall("multiply", 5, 15);
-
-	EXPECT_NE((value)NULL, (value)ret);
-
-<<<<<<< HEAD
-		value_destroy(ret);
-	}
-	#endif /* OPTION_BUILD_PLUGINS_JS */
-
-	/* Mock */
-	#if defined(OPTION_BUILD_PLUGINS_MOCK)
-	{
-		value ret = NULL;
-=======
-	EXPECT_EQ((long)value_to_long(ret), (long)75);
-
-	value_destroy(ret);
-
-	log_write("metacall", LOG_LEVEL_DEBUG, "7's multiples dude!");
->>>>>>> afd8f22e
-
-	for (iterator = 0; iterator <= seven_multiples_limit; ++iterator)
-	{
-		ret = metacall("multiply", 7, iterator);
-
-		EXPECT_NE((value) NULL, (value) ret);
-
-<<<<<<< HEAD
+
+#endif /* OPTION_BUILD_PLUGINS_JSM */
+
+/* JavaScript V8 */
+#if defined(OPTION_BUILD_PLUGINS_JS)
+
+	TEST_F(metacall_loader_test, JavascriptV8)
+	{
+		value ret = NULL;
+
+		ret = metacall("say_divide", 32.0, 4.0);
+
+		EXPECT_NE((value) NULL, (value) ret);
+
+		EXPECT_EQ((double) value_to_double(ret), (double) 8.0);
+
+		value_destroy(ret);
+
+		ret = metacall("some_text", "abc", "def");
+
+		EXPECT_NE((value) NULL, (value) ret);
+
+		EXPECT_EQ((int) 0, (int) strcmp(value_to_string(ret), "abcdef"));
+
+		value_destroy(ret);
+	}
+
+#endif /* OPTION_BUILD_PLUGINS_JS */
+
+/* Mock */
+#if defined(OPTION_BUILD_PLUGINS_MOCK)
+
+	TEST_F(metacall_loader_test, Mock)
+	{
+		value ret = NULL;
+
+		ret = metacall("my_empty_func");
+
+		EXPECT_NE((value) NULL, (value) ret);
+
 		EXPECT_EQ((int) value_to_int(ret), (int) 1234);
-=======
-		EXPECT_EQ((long)value_to_long(ret), (long)(7 * iterator));
->>>>>>> afd8f22e
-
-		value_destroy(ret);
-	}
-
-	ret = metacall("divide", 64.0, 2.0);
-
-<<<<<<< HEAD
+
+		value_destroy(ret);
+
+		ret = metacall("two_doubles", 3.14, 68.3);
+
 		EXPECT_NE((value) NULL, (value) ret);
 
 		EXPECT_EQ((double) value_to_double(ret), (double) 3.1416);
-=======
-	EXPECT_NE((value)NULL, (value)ret);
-
-	EXPECT_EQ((double)value_to_double(ret), (double) 32.0);
->>>>>>> afd8f22e
-
-	value_destroy(ret);
-
-	ret = metacall("sum", 1000, 3500);
-
-<<<<<<< HEAD
+
+		value_destroy(ret);
+
+		ret = metacall("mixed_args", 'E', 16, 34L, 4.6, "hello");
+
 		EXPECT_NE((value) NULL, (value) ret);
 
 		EXPECT_EQ((char) value_to_char(ret), (char) 'A');
-=======
-	EXPECT_NE((value)NULL, (value)ret);
-
-	EXPECT_EQ((long)value_to_long(ret), (long)4500);
->>>>>>> afd8f22e
-
-	value_destroy(ret);
-
-	ret = metacall("sum", 3, 4);
-
-<<<<<<< HEAD
+
+		value_destroy(ret);
+
+		ret = metacall("new_args", "goodbye");
+
 		EXPECT_NE((value) NULL, (value) ret);
 
 		EXPECT_EQ((int) 0, (int) strcmp(value_to_string(ret), "Hello World"));
 
 		value_destroy(ret);
 	}
-	#endif /* OPTION_BUILD_PLUGINS_MOCK */
-
-	/* C# Netcore */
-	#if defined(OPTION_BUILD_PLUGINS_CS)
+
+#endif /* OPTION_BUILD_PLUGINS_MOCK */
+
+
+/* C# Netcore */
+#if defined(OPTION_BUILD_PLUGINS_CS)
+
+	TEST_F(metacall_loader_test, CSharpNetCore)
 	{
 		EXPECT_EQ((void *) NULL, (void *) metacall("Say", "Hello para with params!"));
 	}
-	#endif /* OPTION_BUILD_PLUGINS_CS */
-
-	EXPECT_EQ((int) 0, (int) metacall_destroy());
-=======
-	EXPECT_NE((value)NULL, (value)ret);
-
-	EXPECT_EQ((long)value_to_long(ret), (long)7);
-
-	value_destroy(ret);
-
-	EXPECT_EQ((value)NULL, (value)metacall("hello"));
-
-	ret = metacall("strcat", "Hello ", "Universe");
-
-	EXPECT_NE((value)NULL, (value)ret);
-
-	EXPECT_EQ((int)0, (int)strcmp(value_to_string(ret), "Hello Universe"));
-
-	value_destroy(ret);
->>>>>>> afd8f22e
-}+
+#endif /* OPTION_BUILD_PLUGINS_CS */